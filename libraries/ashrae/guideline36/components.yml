--- conflicted
+++ resolved
@@ -42,12 +42,6 @@
       brick:hasPoint p:start_stop, p:speed, p:status .
   optional: ['status']
   dependencies:
-<<<<<<< HEAD
-=======
-    - template: https://brickschema.org/schema/Brick#Frequency_Command
-      library: https://brickschema.org/schema/1.4/Brick
-      args: {"name": "speed"}
->>>>>>> 4e693152
     - template: https://brickschema.org/schema/Brick#Start_Stop_Command
       library: https://brickschema.org/schema/1.4/Brick
       args: {"name": "start_stop"}
@@ -104,7 +98,6 @@
       brick:hasPoint p:heating_signal .
   dependencies:
   - template: https://brickschema.org/schema/Brick#Position_Command
-<<<<<<< HEAD
     library: https://brickschema.org/schema/1.3/Brick
     args: {"name": "heating_signal"}
 
@@ -227,8 +220,4 @@
   dependencies:
     - template: https://brickschema.org/schema/Brick#Valve_Position_Command
       library: https://brickschema.org/schema/1.3/Brick
-      args: {'name': 'valve-position-cmd'}
-=======
-    library: https://brickschema.org/schema/1.4/Brick
-    args: {"name": "cmd"}
->>>>>>> 4e693152
+      args: {'name': 'valve-position-cmd'}