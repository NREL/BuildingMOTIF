--- conflicted
+++ resolved
@@ -5,7 +5,26 @@
 
 # Air-Side
 
-# Dampers
+fan-motor:
+  body: >
+    @prefix p: <urn:___param___#> .
+    @prefix brick: <https://brickschema.org/schema/Brick#> .
+    p:name a brick:Motor ;
+      brick:hasPoint p:start_stop, p:speed, p:status .
+  optional: ['status']
+  dependencies:
+    - template: https://brickschema.org/schema/Brick#Frequency_Command
+      library: https://brickschema.org/schema/1.4/Brick
+      args: {"name": "speed"}
+    - template: https://brickschema.org/schema/Brick#Start_Stop_Command
+      library: https://brickschema.org/schema/1.4/Brick
+      args: {"name": "start_stop"}
+    - template: https://brickschema.org/schema/Brick#Frequency_Command
+      library: https://brickschema.org/schema/1.3/Brick
+      args: {"name": "speed"}
+    - template: https://brickschema.org/schema/Brick#Fan_Status
+      library: https://brickschema.org/schema/1.4/Brick
+      args: {"name": "status"}
 
 # 4.1, 4.2, 4.3, 4.4, 4.5, 4.6, 4.8
 damper-modulating:
@@ -16,8 +35,8 @@
       brick:hasPoint p:position .
   dependencies:
   - template: https://brickschema.org/schema/Brick#Damper_Position_Command
-    library: https://brickschema.org/schema/1.3/Brick
-    args: {"name": "position"}
+    library: https://brickschema.org/schema/1.4/Brick
+    args: {"name": "dmppos"}
 
 # 4.6, 4.8
 damper-two-position:
@@ -70,20 +89,6 @@
     'window-switch',
     'co2']
   dependencies:
-<<<<<<< HEAD
-    - template: https://brickschema.org/schema/Brick#Frequency_Command
-      library: https://brickschema.org/schema/1.4/Brick
-      args: {"name": "speed"}
-    - template: https://brickschema.org/schema/Brick#Start_Stop_Command
-      library: https://brickschema.org/schema/1.4/Brick
-      args: {"name": "start_stop"}
-    - template: https://brickschema.org/schema/Brick#Frequency_Command
-      library: https://brickschema.org/schema/1.3/Brick
-      args: {"name": "speed"}
-    - template: https://brickschema.org/schema/Brick#Fan_Status
-      library: https://brickschema.org/schema/1.4/Brick
-      args: {"name": "status"}
-=======
     - template: https://brickschema.org/schema/Brick#Occupancy_Sensor
       library: https://brickschema.org/schema/1.3/Brick
       args: {"name": "occupancy"}
@@ -95,7 +100,6 @@
       args: {"name": "co2"}
 
 # Coils
->>>>>>> 67fcc9da
 
 # 4.2, 4.3, 4.6, 4.7, 4.8, 4.12
 # 4.2, 4.3, 4.12 Modulating valve OR Floating actuator
@@ -115,18 +119,12 @@
           rdf:_2
             p:htg-signal ) .
   dependencies:
-<<<<<<< HEAD
-  - template: https://brickschema.org/schema/Brick#Damper_Position_Command
-    library: https://brickschema.org/schema/1.4/Brick
-    args: {"name": "dmppos"}
-=======
   - template: https://brickschema.org/schema/Brick#Valve_Position_Command
     library: https://brickschema.org/schema/1.3/Brick
     args: {"name": "valve-position"}
   - template: https://brickschema.org/schema/Brick#Heating_Command
     library: https://brickschema.org/schema/1.3/Brick
     args: {"name": "htg-signal"}
->>>>>>> 67fcc9da
 
 # 4.6, 4.8, 4.12
 # 4.6, 4.8 Modulating CHW valve
