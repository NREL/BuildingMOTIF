--- conflicted
+++ resolved
@@ -8,34 +8,6 @@
       brick:feeds p:zone .
     p:zone brick:hasPoint p:zone_temp_sensor, p:zone_temp_adjust, p:zone_co2_sensor .
   optional: ["zone_co2_sensor", "occupancy", "local_override"]
-<<<<<<< HEAD
-    #dependencies:
-    #  - template: https://brickschema.org/schema/Brick#Discharge_Air_Flow_Sensor
-    #    library: https://brickschema.org/schema/1.4/Brick
-    #    args: {"name": "discharge_airflow"}
-    #  - template: https://brickschema.org/schema/Brick#Zone_Air_Temperature_Sensor
-    #    library: https://brickschema.org/schema/1.4/Brick
-    #    args: {"name": "zone_temp_sensor"}
-    #  - template: https://brickschema.org/schema/Brick#CO2_Level_Sensor
-    #    library: https://brickschema.org/schema/1.4/Brick
-    #    args: {"name": "zone_co2_sensor"}
-    #  - template: https://brickschema.org/schema/Brick#Override_Command
-    #    library: https://brickschema.org/schema/1.4/Brick
-    #    args: {"name": "local_override"}
-    #  - template: https://brickschema.org/schema/Brick#Occupancy_Sensor
-    #    library: https://brickschema.org/schema/1.4/Brick
-    #    args: {"name": "occupancy"}
-    #  - template: https://brickschema.org/schema/Brick#HVAC_Zone
-    #    library: https://brickschema.org/schema/1.4/Brick
-    #    args: {"name": "zone"}
-    #  - template: https://brickschema.org/schema/Brick#Temperature_Adjust_Sensor
-    #    library: https://brickschema.org/schema/1.4/Brick
-    #    args: {"name": "zone_temp_adjust"}
-    #  - template: hot-deck-with-damper-no-sensor
-    #    args: {"name": "hot_deck"}
-    #  - template: cold-deck-with-damper-no-sensor
-    #    args: {"name": "cold_deck"}
-=======
   dependencies:
     - template: https://brickschema.org/schema/Brick#Supply_Air_Flow_Sensor
       library: https://brickschema.org/schema/1.4/Brick
@@ -62,7 +34,6 @@
       args: {"name": "hot_deck"}
     - template: cold-deck-with-damper-no-sensor
       args: {"name": "cold_deck"}
->>>>>>> 11c3a9c0
 
 hot-deck-with-damper-no-sensor:
   body: >
