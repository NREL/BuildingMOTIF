name: continuous deployment

on: 
  pull_request:
    branches:
    - develop
    - main
  push:
    branches:
    - develop
    - main
  release:

jobs:

  # deploy docs for develop and main branches
  deploy-docs:
    runs-on: ubuntu-latest
    steps:
      # setup, checkout pull_request.head.ref for repo-vis
      - name: checkout
        uses: actions/checkout@v3
        with:
          ref: ${{github.event.pull_request.head.ref}}
      - name: setup-python
        uses: actions/setup-python@v3
      # update repo visualization for docs
      - name: repo-visualizer
        uses: githubocto/repo-visualizer@0.8.2
        with:
          output_file: docs/reference/apidoc/code_visualization.svg
          excluded_paths: ".github"
          commit_message: "repo-visualizer [skip actions]"
      # install project, which is required for autodoc of code
      - name: install buildingmotif
        run: pip install .
      # install jupyter-book, which for some reason isn't available with poetry install
      - name: install jupyter book
        run: pip install jupyter-book
<<<<<<< HEAD
      - name: build jupyter book
          working-directory: ${{runner.workspace}}/BuildingMOTIF/docs/
          run: jupyter-book build .

      # TODO can we use an official GitHub Action? https://github.com/actions/deploy-pages
      - name: GitHub Pages action
        uses: peaceiris/actions-gh-pages@v3.6.1
=======
      # build docs, which are deployed by repo settings
      - name: build docs
        run: |
          jupyter-book config sphinx ./docs/
          sphinx-build ./docs/ docs/_build/html -b html
      # TODO can we use an official GitHub Action? https://github.com/actions/deploy-pages
      - name: deploy docs
        uses: peaceiris/actions-gh-pages@v3
>>>>>>> eb3b1020
        with:
          github_token: ${{ secrets.GITHUB_TOKEN }}
          publish_dir: ./docs/_build/html

  # deploy distribution if a new release and tag are created
  deploy-dist:
    needs: deploy-docs
    if: startsWith(github.ref, 'refs/tags')
    runs-on: ubuntu-latest
    steps:
      # setup
      - name: checkout
        uses: actions/checkout@v3
      - name: setup-python
        uses: actions/setup-python@v3
      # install poetry and build dist
      - name: install poetry
        run: pip install poetry
      - name: build dist
        run: poetry build
      - name: publish distribution to Test PyPI
        id: test-pypi
        uses: pypa/gh-action-pypi-publish@release/v1
        with:
          password: ${{ secrets.TEST_PYPI_API_TOKEN }}
          repository_url: https://test.pypi.org/legacy/
          skip_existing: true
      - name: publish distribution to PyPI
        if: steps.test-pypi.outcome == 'success'
        uses: pypa/gh-action-pypi-publish@release/v1
        with:
          password: ${{ secrets.PYPI_API_TOKEN }}<|MERGE_RESOLUTION|>--- conflicted
+++ resolved
@@ -37,15 +37,6 @@
       # install jupyter-book, which for some reason isn't available with poetry install
       - name: install jupyter book
         run: pip install jupyter-book
-<<<<<<< HEAD
-      - name: build jupyter book
-          working-directory: ${{runner.workspace}}/BuildingMOTIF/docs/
-          run: jupyter-book build .
-
-      # TODO can we use an official GitHub Action? https://github.com/actions/deploy-pages
-      - name: GitHub Pages action
-        uses: peaceiris/actions-gh-pages@v3.6.1
-=======
       # build docs, which are deployed by repo settings
       - name: build docs
         run: |
@@ -54,10 +45,9 @@
       # TODO can we use an official GitHub Action? https://github.com/actions/deploy-pages
       - name: deploy docs
         uses: peaceiris/actions-gh-pages@v3
->>>>>>> eb3b1020
         with:
           github_token: ${{ secrets.GITHUB_TOKEN }}
-          publish_dir: ./docs/_build/html
+          publish_dir: ./docs/_build/html      
 
   # deploy distribution if a new release and tag are created
   deploy-dist:
