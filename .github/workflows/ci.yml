name: continuous integration

on:
  push:
  pull_request_review:
    types: [submitted]

concurrency:
  group: ${{ github.workflow }}-${{ github.ref }}
  cancel-in-progress: true

jobs:

  styling:
    if: github.event_name == 'push'
    runs-on: ubuntu-latest
    steps:
      - name: checkout
        uses: actions/checkout@v4
      - name: setup-python
        uses: actions/setup-python@v5
        with:
          python-version: 3.11
      - name: install-poetry
        uses: snok/install-poetry@v1
        with:
          version: 1.4.0
          virtualenvs-in-project: false
          virtualenvs-path: ~/.virtualenvs
      - name: poetry install
        run: poetry install --all-extras
      - name: run isort and black
        run: |
          poetry run isort . --check
          poetry run black . --check

  # The "testing" job verifies the base SDK functionality across
  # all supported Python versions.
  testing:
    if: github.event_name == 'push'
    needs: styling
    runs-on: ubuntu-latest
    strategy:
      matrix:
        python-version: ['3.8', '3.9', '3.10', '3.11']
    steps:
      - name: checkout
        uses: actions/checkout@v4
      - uses: actions/setup-java@v4 # for topquadrant shacl support
        with:
          distribution: 'temurin'
          java-version: '21'
      - name: setup-python
        uses: actions/setup-python@v5
        with:
          python-version: ${{ matrix.python-version }}
      - name: install-poetry
        uses: snok/install-poetry@v1
        with:
          version: 1.4.0
          virtualenvs-in-project: false
          virtualenvs-path: ~/.virtualenvs
      - name: poetry install
        run: poetry install --all-extras
      - name: lint
        run: poetry run flake8 buildingmotif
      - name: type check
        run: poetry run mypy --ignore-missing-imports
      - name: unit tests
        run: poetry run pytest tests/unit --cov=./ --cov-report=xml
      - name: build tests
        run: poetry build

  # We only run "integration" tests on the latest Python version.
  # These tests detect if changes to ontologies, libraries, models and BuildingMOTIF
  # affect correct operation of notebooks and BACnet scans. Library integration testing
  # is a separate job
  integration:
<<<<<<< HEAD
=======
    if: github.event_name == 'push'
>>>>>>> e24d741a
    needs: styling
    runs-on: ubuntu-latest
    strategy:
      matrix:
        python-version: ['3.11']
    steps:
      - name: checkout
        uses: actions/checkout@v4
      - uses: actions/setup-java@v4 # for topquadrant shacl support
        with:
          distribution: 'temurin'
          java-version: '21'
      - name: setup-python
        uses: actions/setup-python@v5
        with:
          python-version: ${{ matrix.python-version }}
      - name: install-poetry
        uses: snok/install-poetry@v1
        with:
          version: 1.4.0
          virtualenvs-in-project: false
          virtualenvs-path: ~/.virtualenvs
      - name: poetry install
        run: poetry install --all-extras
      - name: integration tests
        run: poetry run pytest tests/integration
      - name: bacnet tests
        run: |
          cd tests/integration/fixtures/bacnet
          docker compose build device buildingmotif
          docker compose run -d device
          docker compose run buildingmotif poetry run pytest -m bacnet
          docker compose down

  # We only run "library" tests on the latest Python version.
  # These tests detect if changes to ontologies, libraries, models and BuildingMOTIF
  # affect correct operation of templates, shapes, and validation
  libraries:
<<<<<<< HEAD
    needs: styling
=======
    if: github.event.review.state == 'approved' || github.ref == 'refs/heads/main' || github.ref == 'refs/heads/develop'
>>>>>>> e24d741a
    runs-on: ubuntu-latest
    strategy:
      matrix:
        python-version: ['3.11']
    steps:
      - name: checkout
        uses: actions/checkout@v4
      - uses: actions/setup-java@v4 # for topquadrant shacl support
        with:
          distribution: 'temurin'
          java-version: '21'
      - name: setup-python
        uses: actions/setup-python@v5
        with:
          python-version: ${{ matrix.python-version }}
      - name: install-poetry
        uses: snok/install-poetry@v1
        with:
          version: 1.4.0
          virtualenvs-in-project: false
          virtualenvs-path: ~/.virtualenvs
      - name: poetry install
        run: poetry install --all-extras
      - name: library tests
        run: poetry run pytest tests/library

  coverage:
    needs: testing
    runs-on: ubuntu-latest
    steps:
      - uses: codecov/codecov-action@v3
        with:
          token: ${{ secrets.CODECOV_TOKEN }}
          files: ./coverage.xml<|MERGE_RESOLUTION|>--- conflicted
+++ resolved
@@ -76,10 +76,7 @@
   # affect correct operation of notebooks and BACnet scans. Library integration testing
   # is a separate job
   integration:
-<<<<<<< HEAD
-=======
     if: github.event_name == 'push'
->>>>>>> e24d741a
     needs: styling
     runs-on: ubuntu-latest
     strategy:
@@ -118,11 +115,7 @@
   # These tests detect if changes to ontologies, libraries, models and BuildingMOTIF
   # affect correct operation of templates, shapes, and validation
   libraries:
-<<<<<<< HEAD
-    needs: styling
-=======
     if: github.event.review.state == 'approved' || github.ref == 'refs/heads/main' || github.ref == 'refs/heads/develop'
->>>>>>> e24d741a
     runs-on: ubuntu-latest
     strategy:
       matrix:
