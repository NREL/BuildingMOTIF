name: continuous integration

on:
  push

concurrency:
  group: ${{ github.workflow }}-${{ github.ref }}
  cancel-in-progress: true

jobs:

  styling:
    runs-on: ubuntu-latest
    steps:
      - name: checkout
        uses: actions/checkout@v4
      - name: setup-python
        uses: actions/setup-python@v5
        with:
          python-version: 3.11
      - name: install-poetry
        uses: snok/install-poetry@v1
        with:
          version: 1.4.0
          virtualenvs-in-project: false
          virtualenvs-path: ~/.virtualenvs
      - name: poetry install
        run: poetry install --all-extras
      - name: run isort and black
        run: |
          poetry run isort . --check
          poetry run black . --check

  testing:
    needs: styling
    runs-on: ubuntu-latest
    strategy:
      matrix:
        python-version: ['3.8', '3.9', '3.10', '3.11']
    steps:
      - name: checkout
        uses: actions/checkout@v4
      - uses: actions/setup-java@v4 # for topquadrant shacl support
        with:
          distribution: 'temurin'
          java-version: '21'
      - name: setup-python
        uses: actions/setup-python@v5
        with:
          python-version: ${{ matrix.python-version }}
      - name: install-poetry
        uses: snok/install-poetry@v1
        with:
          version: 1.4.0
          virtualenvs-in-project: false
          virtualenvs-path: ~/.virtualenvs
      - name: poetry install
        run: poetry install --all-extras
      - name: lint
        run: poetry run flake8 buildingmotif
      - name: type check
        run: poetry run mypy --ignore-missing-imports
      - name: unit tests
        run: poetry run pytest tests/unit --cov=./ --cov-report=xml
      - name: integration tests
<<<<<<< HEAD
        run: poetry run pytest tests/integration -k 'topquadrant and test_223p_template'
        #- name: bacnet tests
        #  run: |
        #    cd tests/integration/fixtures/bacnet
        #    docker compose build device buildingmotif
        #    docker compose run -d device
        #    docker compose run buildingmotif poetry run pytest -m bacnet
        #    docker compose down
=======
        run: poetry run pytest tests/integration -k 'topquadrant'
      - name: bacnet tests
        run: |
          cd tests/integration/fixtures/bacnet
          docker compose build device buildingmotif
          docker compose run -d device
          docker compose run buildingmotif poetry run pytest -m bacnet --skip-library-tests
          docker compose down
>>>>>>> 11c3a9c0
      - name: build tests
        run: poetry build

  coverage:
    needs: testing
    runs-on: ubuntu-latest
    steps:
      - uses: codecov/codecov-action@v3
        with:
          token: ${{ secrets.CODECOV_TOKEN }}
          files: ./coverage.xml<|MERGE_RESOLUTION|>--- conflicted
+++ resolved
@@ -63,16 +63,6 @@
       - name: unit tests
         run: poetry run pytest tests/unit --cov=./ --cov-report=xml
       - name: integration tests
-<<<<<<< HEAD
-        run: poetry run pytest tests/integration -k 'topquadrant and test_223p_template'
-        #- name: bacnet tests
-        #  run: |
-        #    cd tests/integration/fixtures/bacnet
-        #    docker compose build device buildingmotif
-        #    docker compose run -d device
-        #    docker compose run buildingmotif poetry run pytest -m bacnet
-        #    docker compose down
-=======
         run: poetry run pytest tests/integration -k 'topquadrant'
       - name: bacnet tests
         run: |
@@ -81,7 +71,6 @@
           docker compose run -d device
           docker compose run buildingmotif poetry run pytest -m bacnet --skip-library-tests
           docker compose down
->>>>>>> 11c3a9c0
       - name: build tests
         run: poetry build
 
