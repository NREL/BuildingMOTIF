--- conflicted
+++ resolved
@@ -17,7 +17,3 @@
 
 # Jupyter Notebook
 *.ipynb_checkpoints
-<<<<<<< HEAD
-*.ipynb
-=======
->>>>>>> 1cf87ae1
