--- conflicted
+++ resolved
@@ -12,10 +12,6 @@
 from rdflib.compare import _TripleCanonicalizer
 from rdflib.paths import ZeroOrOne
 from rdflib.term import Node
-<<<<<<< HEAD
-from buildingmotif.database.errors import LibraryNotFound
-=======
->>>>>>> fd1d17a3
 
 from buildingmotif.database.errors import TemplateNotFound
 from buildingmotif.namespaces import OWL, PARAM, RDF, SH, XSD, bind_prefixes
@@ -67,11 +63,7 @@
         while library.get_template_by_name(name):
             name = f"{original_name}_{idx}"
             idx += 1
-<<<<<<< HEAD
-    except LibraryNotFound:
-=======
     except TemplateNotFound:
->>>>>>> fd1d17a3
         # this means that the template does not exist and we can use the original name
         pass
     return name
@@ -545,6 +537,7 @@
         for (p, o) in pos:
             sg.add((parent, p, o))
 
+
 def _inline_sh_qualified_value_shape(sg: Graph):
     """
     This detects the use of 'sh:qualifiedValueShape' on SHACL PropertyShapes and inlines
@@ -561,24 +554,6 @@
         sg.remove((parent, SH["qualifiedValueShape"], child))
         pos = sg.predicate_objects(child)
         for (p, o) in pos:
-            sg.add((parent, p, o))
-
-def _inline_sh_qualified_value_shape(sg: Graph):
-    """
-    This detects the use of 'sh:qualifiedValueShape' on SHACL PropertyShapes and inlines
-    all of the included shapes
-    """
-    q = """
-    PREFIX sh: <http://www.w3.org/ns/shacl#>
-    SELECT ?parent ?child WHERE {
-        ?parent a sh:PropertyShape ;
-                sh:qualifiedValueShape ?child .
-        }"""
-    for row in sg.query(q):
-        parent, child = row  # type: ignore
-        sg.remove((parent, SH["qualifiedValueShape"], child))
-        pobjs = sg.predicate_objects(child)
-        for (p, o) in pobjs:
             sg.add((parent, p, o))
 
 
