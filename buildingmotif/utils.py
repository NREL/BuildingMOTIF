import logging
import secrets
from collections import defaultdict
from copy import copy
from dataclasses import dataclass
from itertools import chain
from pathlib import Path
from typing import TYPE_CHECKING, Dict, List, Optional, Set, Tuple, Union

import pyshacl  # type: ignore
from rdflib import BNode, Graph, Literal, URIRef
from rdflib.compare import _TripleCanonicalizer
from rdflib.paths import ZeroOrOne
from rdflib.term import Node

from buildingmotif.database.errors import TemplateNotFound
from buildingmotif.namespaces import OWL, PARAM, RDF, SH, XSD, bind_prefixes

if TYPE_CHECKING:
    from buildingmotif.dataclasses import Library, Template

Triple = Tuple[Node, Node, Node]
_gensym_counter = 0


def _strip_param(param: Union[Node, str]) -> str:
    """
    Strips all PARAM namespaces from the input parameter
    """
    param = str(param)
    while param.startswith(PARAM):
        param = param[len(PARAM) :]
    return param


def _gensym(prefix: str = "p") -> URIRef:
    """
    Generate a unique identifier.
    """
    global _gensym_counter
    _gensym_counter += 1
    return PARAM[f"{prefix}{_gensym_counter}"]


def _param_name(param: URIRef) -> str:
    """
    Returns the name of the param without the prefix.
    """
    assert param.startswith(PARAM)
    return param[len(PARAM) :]


def _guarantee_unique_template_name(library: "Library", name: str) -> str:
    """
    Ensure that the template name is unique in the library by appending an increasing
    number. This is only called when we are generating templates from GraphDiffs and
    the names are local to the Library. The Library is intended to be ephemeral so these
    names will not be around for long.
    """
    idx = 1
    original_name = name
    try:
        while library.get_template_by_name(name):
            name = f"{original_name}_{idx}"
            idx += 1
    except TemplateNotFound:
        # this means that the template does not exist and we can use the original name
        pass
    return name


def copy_graph(g: Graph, preserve_blank_nodes: bool = True) -> Graph:
    """
    Copy a graph. Creates new blank nodes so that these remain unique to each Graph

    :param g: the graph to copy
    :type g: Graph
    :param preserve_blank_nodes: if true, keep blank nodes the same when copying the graph
    :type preserve_blank_nodes: boolean, defaults to True
    :return: a copy of the input graph
    :rtype: Graph
    """
    c = Graph()
    new_prefix = secrets.token_hex(4)
    for t in g.triples((None, None, None)):
        assert isinstance(t, tuple)
        (s, p, o) = t
        if not preserve_blank_nodes:
            if isinstance(s, BNode):
                s = BNode(value=new_prefix + s.toPython())
            if isinstance(p, BNode):
                p = BNode(value=new_prefix + p.toPython())
            if isinstance(o, BNode):
                o = BNode(value=new_prefix + o.toPython())
        c.add((s, p, o))
    return c


def inline_sh_nodes(g: Graph):
    """
    Recursively inlines all sh:node properties and objects on the graph.

    :param g: graph to be edited
    :type g: Graph
    """
    q = """
    PREFIX sh: <http://www.w3.org/ns/shacl#>
    CONSTRUCT {
        ?parent ?p ?o .
    }
    WHERE {
        ?parent sh:node ?child .
        ?child ?p ?o
    }"""
    original_size = 0
    while original_size != len(g):  # type: ignore
        original_size = len(g)  # type: ignore
        for (s, p, o) in g.query(q):  # type: ignore
            if p == RDF.type and o == SH.NodeShape:
                continue
            g.add((s, p, o))
        break


def combine_graphs(*graphs: Graph) -> Graph:
    """Combine all of the graphs into a new graph.

    :return: combined graph
    :rtype: Graph
    """
    newg = Graph()
    for graph in graphs:
        newg += graph
    return newg


def graph_size(g: Graph) -> int:
    """Returns the number of triples in a graph.

    :param g: graph to be measured
    :type g: Graph
    :return: number of triples in the graph
    :rtype: int
    """
    return len(tuple(g.triples((None, None, None))))


def remove_triples_with_node(g: Graph, node: URIRef) -> None:
    """Remove all triples that include the given node. Edits the graph
    in-place.

    :param g: the graph to remove triples from
    :type g: Graph
    :param node: the node to remove
    :type node: URIRef
    """
    for triple in g.triples((node, None, None)):
        g.remove(triple)
    for triple in g.triples((None, node, None)):
        g.remove(triple)
    for triple in g.triples((None, None, node)):
        g.remove(triple)


def replace_nodes(g: Graph, replace: Dict[Node, Node]) -> None:
    """Replace nodes in a graph.

    :param g: graph to replace nodes in
    :type g: Graph
    :param replace: dict mapping old nodes to new nodes
    :type replace: Dict[Node, Node]
    """
    for s, p, o in g.triples((None, None, None)):
        g.remove((s, p, o))
        if s in replace:
            s = replace[s]
        if p in replace:
            p = replace[p]
        if o in replace:
            o = replace[o]
        g.add((s, p, o))


def get_ontology_files(directory: Path, recursive: bool = True) -> List[Path]:
    """Returns a list of all ontology files in the given directory.

    If recursive is true, traverses the directory structure to find ontology
    files not just in the given directory.

    :param directory: the directory to begin the search
    :type directory: Path
    :param recursive: if true, find ontology files in nested directories,
        defaults to true
    :type recursive: bool, optional
    :return: a list of filenames
    :rtype: List[Path]
    """
    patterns = [
        "*.ttl",
        "*.n3",
        "*.rdf",
        "*.xml",
    ]
    if recursive:
        searches = (directory.rglob(f"{pat}") for pat in patterns)
    else:
        searches = (directory.glob(f"{pat}") for pat in patterns)
    # filter out files in .ipynb_checkpoints
    filtered_searches = (
        filter(lambda x: ".ipynb_checkpoints" not in Path(x).parts, search)
        for search in searches
    )
    return list(chain.from_iterable(filtered_searches))


def get_template_parts_from_shape(
    shape_name: URIRef,
    shape_graph: Graph,
    depedency_graphs: Dict[str, Graph] = {},
) -> Tuple[Graph, List[Dict]]:
    """Turn a SHACL shape into a template. The following attributes of
    NodeShapes will be incorporated into the resulting template:
    - sh:property with sh:minCount
    - sh:property with sh:qualifiedMinCount
    - sh:class
    - sh:node

    :param shape_name: name of shape
    :type shape_name: URIRef
    :param shape_graph: shape graph
    :type shape_graph: Graph
    :param depedency_graphs: colleciton of graphs and which depdency library they came from
    :type depedency_graphs: dict[str, Graph]
    :raises Exception: if more than one object type detected on shape
    :raises Exception: if more than one min count detected on shape
    :return: template parts
    :rtype: Tuple[Graph, List[Dict]]
    """
    # TODO: sh:or?
    # the template body
    body = Graph()
    root_param = PARAM["name"]

    deps = []

    pshapes = shape_graph.objects(subject=shape_name, predicate=SH["property"])
    for pshape in pshapes:
        property_path = shape_graph.value(pshape, SH["path"])
        if property_path is None:
            raise Exception(
                f"no sh:path detected on {shape_name} property shape {pshape}"
            )
        # TODO: expand otypes to include sh:in, sh:or, or no datatype at all!
        otypes = list(
            shape_graph.objects(
                subject=pshape,
                predicate=SH["qualifiedValueShape"]
                * ZeroOrOne  # type:ignore
                / (SH["class"] | SH["node"] | SH["datatype"]),
            )
        )
        mincounts = list(
            shape_graph.objects(
                subject=pshape, predicate=SH["minCount"] | SH["qualifiedMinCount"]
            )
        )
        if len(otypes) > 1:
            raise Exception(f"more than one object type detected on {shape_name}")
        if len(mincounts) > 1:
            raise Exception(f"more than one min count detected on {shape_name}")
        if len(mincounts) == 0 or len(otypes) == 0:
            # print(f"No useful information on {shape_name} - {pshape}")
            # print(shape_graph.cbd(pshape).serialize())
            continue
        (path, otype, mincount) = property_path, otypes[0], mincounts[0]
        assert isinstance(mincount, Literal)

        param_name = shape_graph.value(pshape, SH["name"])

        for num in range(int(mincount)):
            if param_name is not None:
                param = PARAM[f"{param_name}{num}"]
            else:
                param = _gensym()
            body.add((root_param, path, param))

            otype_as_class = (None, SH["class"], otype) in shape_graph
            otype_as_node = (None, SH["node"], otype) in shape_graph
            otype_is_nodeshape = (otype, RDF.type, SH.NodeShape) in shape_graph

            if (otype_as_class and otype_is_nodeshape) or otype_as_node:
                if not isinstance(otype, URIRef):
                    continue
<<<<<<< HEAD
                deps.append({"template": str(otype), "args": {"name": param}})
=======
                library = None
                for library_name, graph in depedency_graphs.items():
                    if (otype, RDF.type, SH.NodeShape) in graph:
                        library = library_name
                        break
                if library is None:
                    deps.append({"template": str(otype), "args": {"name": param}})
                else:
                    deps.append(
                        {
                            "template": str(otype),
                            "library": library,
                            "args": {"name": param},
                        }
                    )
>>>>>>> 06cd44f6
                body.add((param, RDF.type, otype))

        pvalue = shape_graph.value(pshape, SH["hasValue"])
        if pvalue:
            body.add((root_param, path, pvalue))

    if (shape_name, RDF.type, OWL.Class) in shape_graph:
        body.add((root_param, RDF.type, shape_name))

    classes = shape_graph.objects(shape_name, SH["class"])
    for cls in classes:
        body.add((root_param, RDF.type, cls))

    classes = shape_graph.objects(shape_name, SH["targetClass"])
    for cls in classes:
        body.add((root_param, RDF.type, cls))

    # for all objects of sh:node, add them to the deps if they haven't been added
    # already through the property shapes above
    nodes = shape_graph.cbd(shape_name).objects(predicate=SH["node"], unique=True)
    for node in nodes:
        # if node is already in deps, skip it
        if any(str(node) == dep["template"] for dep in deps):
            continue
        # skip non-URIRef nodes
        if not isinstance(node, URIRef):
            continue
        deps.append(
            {"template": str(node), "args": {"name": "name"}}
        )  # tie to root param

    return body, deps


@dataclass
class _TemplateIndex:
    template: "Template"
    param_types: Dict[Node, List[Node]]
    prop_types: Dict[Node, List[Node]]
    prop_values: Dict[Node, List[Node]]
    prop_shapes: Dict[Node, List[Node]]
    target: URIRef

    @property
    def target_type(self):
        return self.param_types[self.target][0]


def _prep_shape_graph() -> Graph:
    shape = Graph()
    bind_prefixes(shape)
    shape.bind("mark", PARAM)
    return shape


def _index_properties(
    templ: "Template", error_on_missing_dependency: bool = True
) -> _TemplateIndex:
    templ_graph = templ.evaluate(
        {p: PARAM[p] for p in templ.parameters}, {"mark": PARAM}
    )
    assert isinstance(templ_graph, Graph)

    # pick a random node to act as the 'target' of the shape
    target = next(iter(templ_graph.subjects(RDF.type)))
    print(f"Choosing {target} as the target of the shape")
    assert isinstance(target, URIRef)

    # store the classes for each parameter
    param_types: Dict[Node, List[Node]] = defaultdict(list)
    for (param, ptype) in templ_graph.subject_objects(RDF.type):
        param_types[param].append(ptype)

    # store the properties and their types for the target
    prop_types: Dict[Node, List[Node]] = defaultdict(list)
    prop_values: Dict[Node, List[Node]] = defaultdict(list)
    prop_shapes: Dict[Node, List[Node]] = defaultdict(list)
    # TODO: prop_shapes for all properties whose object corresponds to another shape
    for p, o in templ_graph.predicate_objects(target):
        if p == RDF.type:
            continue
        # maybe_param = str(o).removeprefix(PARAM) Python >=3.9
        maybe_param = str(o)[len(PARAM) :]
        if maybe_param in templ.dependency_parameters:
            dep = templ.dependency_for_parameter(
                maybe_param, error_on_missing_dependency
            )
            if dep is not None:
                prop_shapes[p].append(URIRef(dep._name))
        elif o in param_types:
            prop_types[p].append(param_types[o][0])
        elif str(o) not in PARAM:
            prop_values[p].append(o)
        elif str(o) in PARAM and o not in param_types:
            logging.warn(
                f"{o} is does not have a type and does not seem to be a literal"
            )
    return _TemplateIndex(
        templ,
        dict(param_types),
        dict(prop_types),
        dict(prop_values),
        dict(prop_shapes),
        target,
    )


def _add_property_shape(
    graph: Graph, name: Node, constraint: Node, path: Node, value: Node
):
    pshape = BNode()
    graph.add((name, SH.property, pshape))
    graph.add((pshape, SH.path, path))
    graph.add((pshape, constraint, value))
    graph.add((pshape, SH["minCount"], Literal(1)))
    graph.add((pshape, SH["maxCount"], Literal(1)))


def _add_qualified_property_shape(
    graph: Graph, name: Node, constraint: Node, path: Node, value: Node
):
    pshape = BNode()
    graph.add((name, SH.property, pshape))
    graph.add((pshape, SH.path, path))
    qvc = BNode()
    graph.add((pshape, SH["qualifiedValueShape"], qvc))
    graph.add((qvc, constraint, value))
    graph.add((pshape, SH["qualifiedMinCount"], Literal(1)))
    graph.add((pshape, SH["qualifiedMaxCount"], Literal(1)))


def template_to_shape(template: "Template") -> Graph:
    """Turn this template into a SHACL shape.

    :param template: template to convert
    :type template: template
    :return: graph of template
    :rtype: Graph
    """
    # TODO If 'use_all' is True, this will create a shape that incorporates all
    # Templates by the same name in the same Library.
    templ = copy(template)
    shape = _prep_shape_graph()

    idx = _index_properties(templ)

    shape.add((PARAM[templ.name], SH.targetClass, idx.target_type))
    # create the shape
    shape.add((PARAM[templ.name], RDF.type, SH.NodeShape))
    shape.add((PARAM[templ.name], SH["class"], idx.target_type))
    for prop, ptypes in idx.prop_types.items():
        if len(ptypes) == 1:
            _add_property_shape(shape, PARAM[templ.name], SH["class"], prop, ptypes[0])
        else:  # more than one ptype
            for ptype in ptypes:
                _add_qualified_property_shape(
                    shape, PARAM[templ.name], SH["class"], prop, ptype
                )
    for prop, values in idx.prop_values.items():
        if len(values) == 1:
            _add_property_shape(shape, PARAM[templ.name], SH.hasValue, prop, values[0])
        else:  # more than one ptype
            for value in values:
                _add_qualified_property_shape(
                    shape, PARAM[templ.name], SH.hasValue, prop, value
                )
    for prop, shapes in idx.prop_shapes.items():
        if len(shapes) == 1:
            _add_property_shape(shape, PARAM[templ.name], SH["node"], prop, shapes[0])
        else:  # more than one ptype
            for shp in shapes:
                _add_qualified_property_shape(
                    # TODO: fix this?
                    shape,
                    PARAM[templ.name],
                    SH.node,
                    prop,
                    PARAM[str(shp)],
                )

    return shape


def new_temporary_graph(more_namespaces: Optional[dict] = None) -> Graph:
    """Creates a new in-memory RDF graph with common and additional namespace
    bindings.

    :param more_namespaces: namespaces, defaults to None
    :type more_namespaces: Optional[dict], optional
    :return: graph with namespaces
    :rtype: Graph
    """
    g = Graph()
    bind_prefixes(g)
    if more_namespaces:
        for prefix, uri in more_namespaces.items():
            g.bind(prefix, uri)
    return g


def get_parameters(graph: Graph) -> Set[str]:
    """Returns the set of parameter names in the given graph.

    Parameters are identified by the PARAM namespace, `urn:___param___#`. This
    method returns the names of the parameters, not the full URIs. For example,
    the parameter `urn:___param___#abc` in a graph would be returned as `abc`.

    :param graph: a graph containing parameters
    :type graph: Graph
    :return: a set of the parameter names in the graph
    :rtype: Set[str]
    """
    # get an iterable of all nodes in the graph
    all_nodes = chain.from_iterable(graph.triples((None, None, None)))
    # get all nodes in the PARAM namespace
    params = {str(node) for node in all_nodes if str(node).startswith(PARAM)}
    # extract the 'value' part of the param, which is the name of the parameter
    return {node[len(PARAM) :] for node in params}


def _inline_sh_node(sg: Graph):
    """
    This detects the use of 'sh:node' on SHACL NodeShapes and inlines
    the shape they point to.
    """
    q = """
    PREFIX sh: <http://www.w3.org/ns/shacl#>
    SELECT ?parent ?child WHERE {
        ?parent a sh:NodeShape ;
                sh:node ?child .
        }"""
    for row in sg.query(q):
        parent, child = row  # type: ignore
        sg.remove((parent, SH.node, child))
        pos = sg.predicate_objects(child)
        for (p, o) in pos:
            sg.add((parent, p, o))


def _inline_sh_and(sg: Graph):
    """
    This detects the use of 'sh:and' on SHACL NodeShapes and inlines
    all of the included shapes
    """
    q = """
    PREFIX sh: <http://www.w3.org/ns/shacl#>
    SELECT ?parent ?child ?andnode WHERE {
        ?parent a sh:NodeShape ;
                sh:and ?andnode .
        ?andnode rdf:rest*/rdf:first ?child .
        }"""
    for row in sg.query(q):
        parent, child, to_remove = row  # type: ignore
        sg.remove((parent, SH["and"], to_remove))
        pos = sg.predicate_objects(child)
        for (p, o) in pos:
            sg.add((parent, p, o))


def _inline_sh_qualified_value_shape(sg: Graph):
    """
    This detects the use of 'sh:qualifiedValueShape' on SHACL PropertyShapes and inlines
    all of the included shapes
    """
    q = """
    PREFIX sh: <http://www.w3.org/ns/shacl#>
    SELECT ?parent ?child WHERE {
        ?parent a sh:PropertyShape ;
                sh:qualifiedValueShape ?child .
        }"""
    for row in sg.query(q):
        parent, child = row  # type: ignore
        sg.remove((parent, SH["qualifiedValueShape"], child))
        pobjs = sg.predicate_objects(child)
        for (p, o) in pobjs:
            sg.add((parent, p, o))


def rewrite_shape_graph(g: Graph) -> Graph:
    """
    Rewrites the input graph to make the resulting validation report more useful.

    :param g: the shape graph to rewrite
    :type g: Graph
    :return: a *copy* of the original shape graph w/ rewritten shapes
    :rtype: Graph
    """
    sg = copy_graph(g)

    previous_size = -1
    while len(sg) != previous_size:  # type: ignore
        previous_size = len(sg)  # type: ignore
        _inline_sh_and(sg)
        # make sure to handle sh:node *after* sh:and
        _inline_sh_node(sg)
        _inline_sh_qualified_value_shape(sg)
    return sg


def skip_uri(uri: URIRef) -> bool:
    """
    Returns True if the URI should be skipped during processing
    because it is axiomatic or not expected to be imported.

    Skips URIs in the XSD and SHACL namespaces.

    :return: True if the URI should be skipped; False otherwise
    :rtype: bool
    """
    # Now that we have all the templates, we can populate the dependencies.
    # IGNORES missing XSD imports --- there is really no reason to import the XSD
    # ontology because the handling is baked into the software processing the RDF
    # graph. Thus, XSD URIs will always yield import warnings. This is noisy, so we
    # suppress them.
    skip_ns = [XSD, SH]
    for ns in skip_ns:
        if uri.startswith(ns):
            return True
    return False


def shacl_validate(
    data_graph: Graph,
    shape_graph: Optional[Graph] = None,
    engine: Optional[str] = "topquadrant",
) -> Tuple[bool, Graph, str]:
    """
    Validate the data graph against the shape graph.
    Uses the fastest validation method available. Use the 'topquadrant' feature
    to use TopQuadrant's SHACL engine. Defaults to using PySHACL.

    :param data_graph: the graph to validate
    :type data_graph: Graph
    :param shape_graph: the shape graph to validate against
    :type shape_graph: Graph, optional
    :param engine: the SHACL engine to use, defaults to "topquadrant"
    :type engine: str, optional
    :return: a tuple containing the validation result, the validation report, and the validation report string
    :rtype: Tuple[bool, Graph, str]
    """

    if engine == "topquadrant":
        try:
            from brick_tq_shacl.topquadrant_shacl import (
                validate as tq_validate,  # type: ignore
            )

            return tq_validate(data_graph, shape_graph or Graph())  # type: ignore
        except ImportError:
            logging.info(
                "TopQuadrant SHACL engine not available. Using PySHACL instead."
            )
            pass

    data_graph = data_graph + (shape_graph or Graph())
    return pyshacl.validate(
        data_graph,
        shacl_graph=shape_graph,
        ont_graph=shape_graph,
        advanced=True,
        js=True,
        allow_warnings=True,
    )  # type: ignore


def shacl_inference(
    data_graph: Graph,
    shape_graph: Optional[Graph] = None,
    engine: Optional[str] = "topquadrant",
) -> Graph:
    """
    Infer new triples in the data graph using the shape graph.
    Edits the data graph in place. Uses the fastest inference method available.
    Use the 'topquadrant' feature to use TopQuadrant's SHACL engine. Defaults to
    using PySHACL.

    :param data_graph: the graph to infer new triples in
    :type data_graph: Graph
    :param shape_graph: the shape graph to use for inference
    :type shape_graph: Optional[Graph]
    :param engine: the SHACL engine to use, defaults to "topquadrant"
    :type engine: str, optional
    :return: the data graph with inferred triples
    :rtype: Graph
    """
    if engine == "topquadrant":
        try:
            from brick_tq_shacl.topquadrant_shacl import infer as tq_infer

            return tq_infer(data_graph, shape_graph or Graph())  # type: ignore
        except ImportError:
            logging.info(
                "TopQuadrant SHACL engine not available. Using PySHACL instead."
            )
            pass

    # We use a fixed-point computation approach to 'compiling' RDF models.
    # We accomlish this by keeping track of the size of the graph before and after
    # the inference step. If the size of the graph changes, then we know that the
    # inference has had some effect. We do this at most 3 times to avoid looping
    # forever.
    pre_compile_length = len(data_graph)  # type: ignore
    pyshacl.validate(
        data_graph=data_graph,
        shacl_graph=shape_graph,
        ont_graph=shape_graph,
        advanced=True,
        inplace=True,
        js=True,
        allow_warnings=True,
    )
    post_compile_length = len(data_graph)  # type: ignore

    attempts = 3
    while attempts > 0 and post_compile_length != pre_compile_length:
        pre_compile_length = len(data_graph)  # type: ignore
        pyshacl.validate(
            data_graph=data_graph,
            shacl_graph=shape_graph,
            ont_graph=shape_graph,
            advanced=True,
            inplace=True,
            js=True,
            allow_warnings=True,
        )
        post_compile_length = len(data_graph)  # type: ignore
        attempts -= 1
    return data_graph - (shape_graph or Graph())


def skolemize_shapes(g: Graph) -> Graph:
    """
    Skolemize the shapes in the graph.

    :param g: the graph to skolemize
    :type g: Graph
    :return: the skolemized graph
    :rtype: Graph
    """
    # write a query to update agraph by changing all PropertyShape blank nodes
    # to URIRefs
    g = copy_graph(g)
    property_shapes = list(g.subjects(predicate=RDF.type, object=SH.PropertyShape))
    property_shapes.extend(list(g.objects(predicate=SH.property)))
    replacements = {}
    for ps in property_shapes:
        # if not bnode, skip
        if not isinstance(ps, BNode):
            continue
        # create a new URIRef
        new_ps = URIRef(f"urn:well-known/{secrets.token_hex(4)}")
        # replace the old BNode with the new URIRef
        replacements[ps] = new_ps
    # apply the replacements
    replace_nodes(g, replacements)

    # name all objects of qualifiedValueShape
    qvs = list(g.objects(predicate=SH.qualifiedValueShape))
    replacements = {}
    for qv in qvs:
        # if not bnode, skip
        if not isinstance(qv, BNode):
            continue
        # create a new URIRef
        new_qv = URIRef(f"urn:well-known/{secrets.token_hex(4)}")
        # replace the old BNode with the new URIRef
        replacements[qv] = new_qv
    # apply the replacements
    replace_nodes(g, replacements)
    return g


def graph_hash(graph: Graph) -> int:
    """
    Returns a cryptographic hash of the graph contents.
    This uses the same method as rdflib's isomorphic function to generate a cryptographic hash of a given graph.
    This method calculates a consistent hash of the canonicalized form of the graph.
    If the hashes of two graphs are equal, this means that the graphs are isomorphic.
    Generating the hashes (using this method) and caching them allows graph isomorphism to be determined
    without having to recalculate the canonical form of the graph, which can be expensive.

    :param graph: graph to hash
    :type graph: graph

    :return: integer hash
    :rtype: int
    """
    # Copy graph to memory (improved performance if graph is backed by a DB store)
    graph_prime = copy_graph(graph)
    triple_canonicalizer = _TripleCanonicalizer(graph_prime)

    return triple_canonicalizer.to_hash()<|MERGE_RESOLUTION|>--- conflicted
+++ resolved
@@ -291,9 +291,6 @@
             if (otype_as_class and otype_is_nodeshape) or otype_as_node:
                 if not isinstance(otype, URIRef):
                     continue
-<<<<<<< HEAD
-                deps.append({"template": str(otype), "args": {"name": param}})
-=======
                 library = None
                 for library_name, graph in depedency_graphs.items():
                     if (otype, RDF.type, SH.NodeShape) in graph:
@@ -309,7 +306,6 @@
                             "args": {"name": param},
                         }
                     )
->>>>>>> 06cd44f6
                 body.add((param, RDF.type, otype))
 
         pvalue = shape_graph.value(pshape, SH["hasValue"])
