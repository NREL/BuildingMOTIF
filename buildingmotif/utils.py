import secrets
from itertools import chain
from pathlib import Path
from typing import Dict, List, Optional, Set, Tuple

<<<<<<< HEAD
import rfc3987  # type: ignore
=======
import pyshacl  # type: ignore
>>>>>>> 69bbe687
from rdflib import BNode, Graph, Literal, URIRef
from rdflib.paths import ZeroOrOne
from rdflib.term import Node

from buildingmotif.namespaces import OWL, PARAM, RDF, SH, XSD, bind_prefixes

Triple = Tuple[Node, Node, Node]
_gensym_counter = 0


def _gensym(prefix: str = "p") -> URIRef:
    """
    Generate a unique identifier.
    """
    global _gensym_counter
    _gensym_counter += 1
    return PARAM[f"{prefix}{_gensym_counter}"]


def _param_name(param: URIRef) -> str:
    """
    Returns the name of the param without the prefix.
    """
    assert param.startswith(PARAM)
    return param[len(PARAM) :]


def copy_graph(g: Graph, preserve_blank_nodes: bool = True) -> Graph:
    """
    Copy a graph. Creates new blank nodes so that these remain unique to each Graph

    :param g: the graph to copy
    :type g: Graph
    :param preserve_blank_nodes: if true, keep blank nodes the same when copying the graph
    :type preserve_blank_nodes: boolean, defaults to True
    :return: a copy of the input graph
    :rtype: Graph
    """
    c = Graph()
    for pfx, ns in g.namespaces():
        c.bind(pfx, ns)
    new_prefix = secrets.token_hex(4)
    for t in g.triples((None, None, None)):
        assert isinstance(t, tuple)
        (s, p, o) = t
        if not preserve_blank_nodes:
            if isinstance(s, BNode):
                s = BNode(value=new_prefix + s.toPython())
            if isinstance(p, BNode):
                p = BNode(value=new_prefix + p.toPython())
            if isinstance(o, BNode):
                o = BNode(value=new_prefix + o.toPython())
        c.add((s, p, o))
    return c


def inline_sh_nodes(g: Graph):
    """
    Recursively inlines all sh:node properties and objects on the graph.

    :param g: graph to be edited
    :type g: Graph
    """
    q = """
    PREFIX sh: <http://www.w3.org/ns/shacl#>
    CONSTRUCT {
        ?parent ?p ?o .
    }
    WHERE {
        ?parent sh:node ?child .
        ?child ?p ?o
    }"""
    original_size = 0
    while original_size != len(g):  # type: ignore
        original_size = len(g)  # type: ignore
        for (s, p, o) in g.query(q):  # type: ignore
            if p == RDF.type and o == SH.NodeShape:
                continue
            g.add((s, p, o))
        break


def combine_graphs(*graphs: Graph) -> Graph:
    """Combine all of the graphs into a new graph.

    :return: combined graph
    :rtype: Graph
    """
    newg = Graph()
    for graph in graphs:
        newg += graph
    return newg


def graph_size(g: Graph) -> int:
    """Returns the number of triples in a graph.

    :param g: graph to be measured
    :type g: Graph
    :return: number of triples in the graph
    :rtype: int
    """
    return len(tuple(g.triples((None, None, None))))


def remove_triples_with_node(g: Graph, node: URIRef) -> None:
    """Remove all triples that include the given node. Edits the graph
    in-place.

    :param g: the graph to remove triples from
    :type g: Graph
    :param node: the node to remove
    :type node: URIRef
    """
    for triple in g.triples((node, None, None)):
        g.remove(triple)
    for triple in g.triples((None, node, None)):
        g.remove(triple)
    for triple in g.triples((None, None, node)):
        g.remove(triple)


def replace_nodes(g: Graph, replace: Dict[Node, Node]) -> None:
    """Replace nodes in a graph.

    :param g: graph to replace nodes in
    :type g: Graph
    :param replace: dict mapping old nodes to new nodes
    :type replace: Dict[Node, Node]
    """
    for s, p, o in g.triples((None, None, None)):
        g.remove((s, p, o))
        if s in replace:
            s = replace[s]
        if p in replace:
            p = replace[p]
        if o in replace:
            o = replace[o]
        g.add((s, p, o))


def get_ontology_files(directory: Path, recursive: bool = True) -> List[Path]:
    """Returns a list of all ontology files in the given directory.

    If recursive is true, traverses the directory structure to find ontology
    files not just in the given directory.

    :param directory: the directory to begin the search
    :type directory: Path
    :param recursive: if true, find ontology files in nested directories,
        defaults to true
    :type recursive: bool, optional
    :return: a list of filenames
    :rtype: List[Path]
    """
    patterns = [
        "*.ttl",
        "*.n3",
        "*.rdf",
        "*.xml",
    ]
    if recursive:
        searches = (directory.rglob(f"{pat}") for pat in patterns)
    else:
        searches = (directory.glob(f"{pat}") for pat in patterns)
    return list(chain.from_iterable(searches))


def get_template_parts_from_shape(
    shape_name: URIRef, shape_graph: Graph
) -> Tuple[Graph, List[Dict]]:
    """Turn a SHACL shape into a template. The following attributes of
    NodeShapes will be incorporated into the resulting template:
    - sh:property with sh:minCount
    - sh:property with sh:qualifiedMinCount
    - sh:class
    - sh:node

    :param shape_name: name of shape
    :type shape_name: URIRef
    :param shape_graph: shape graph
    :type shape_graph: Graph
    :raises Exception: if more than one object type detected on shape
    :raises Exception: if more than one min count detected on shape
    :return: template parts
    :rtype: Tuple[Graph, List[Dict]]
    """
    # TODO: sh:or?
    # the template body
    body = Graph()
    root_param = PARAM["name"]

    deps = []

    pshapes = shape_graph.objects(subject=shape_name, predicate=SH["property"])
    for pshape in pshapes:
        property_path = shape_graph.value(pshape, SH["path"])
        if property_path is None:
            raise Exception(f"no sh:path detected on {shape_name}")
        # TODO: expand otypes to include sh:in, sh:or, or no datatype at all!
        otypes = list(
            shape_graph.objects(
                subject=pshape,
                predicate=SH["qualifiedValueShape"]
                * ZeroOrOne  # type:ignore
                / (SH["class"] | SH["node"] | SH["datatype"]),
            )
        )
        mincounts = list(
            shape_graph.objects(
                subject=pshape, predicate=SH["minCount"] | SH["qualifiedMinCount"]
            )
        )
        if len(otypes) > 1:
            raise Exception(f"more than one object type detected on {shape_name}")
        if len(mincounts) > 1:
            raise Exception(f"more than one min count detected on {shape_name}")
        if len(mincounts) == 0 or len(otypes) == 0:
            # print(f"No useful information on {shape_name} - {pshape}")
            # print(shape_graph.cbd(pshape).serialize())
            continue
        (path, otype, mincount) = property_path, otypes[0], mincounts[0]
        assert isinstance(mincount, Literal)

        param_name = shape_graph.value(pshape, SH["name"])

        for num in range(int(mincount)):
            if param_name is not None:
                param = PARAM[f"{param_name}{num}"]
            else:
                param = _gensym()
            body.add((root_param, path, param))

            otype_as_class = (None, SH["class"], otype) in shape_graph
            otype_as_node = (None, SH["node"], otype) in shape_graph
            otype_is_nodeshape = (otype, RDF.type, SH.NodeShape) in shape_graph

            if (otype_as_class and otype_is_nodeshape) or otype_as_node:
                deps.append({"template": str(otype), "args": {"name": param}})
                body.add((param, RDF.type, otype))

        pvalue = shape_graph.value(pshape, SH["hasValue"])
        if pvalue:
            body.add((root_param, path, pvalue))

    if (shape_name, RDF.type, OWL.Class) in shape_graph:
        body.add((root_param, RDF.type, shape_name))

    classes = shape_graph.objects(shape_name, SH["class"])
    for cls in classes:
        body.add((root_param, RDF.type, cls))

    classes = shape_graph.objects(shape_name, SH["targetClass"])
    for cls in classes:
        body.add((root_param, RDF.type, cls))

    # for all objects of sh:node, add them to the deps if they haven't been added
    # already through the property shapes above
    nodes = shape_graph.cbd(shape_name).objects(predicate=SH["node"], unique=True)
    for node in nodes:
        # if node is already in deps, skip it
        if any(str(node) == dep["template"] for dep in deps):
            continue
        deps.append(
            {"template": str(node), "args": {"name": "name"}}
        )  # tie to root param

    return body, deps


def new_temporary_graph(more_namespaces: Optional[dict] = None) -> Graph:
    """Creates a new in-memory RDF graph with common and additional namespace
    bindings.

    :param more_namespaces: namespaces, defaults to None
    :type more_namespaces: Optional[dict], optional
    :return: graph with namespaces
    :rtype: Graph
    """
    g = Graph()
    bind_prefixes(g)
    if more_namespaces:
        for prefix, uri in more_namespaces.items():
            g.bind(prefix, uri)
    return g


def get_parameters(graph: Graph) -> Set[str]:
    """Returns the set of parameter names in the given graph.

    Parameters are identified by the PARAM namespace, `urn:___param___#`. This
    method returns the names of the parameters, not the full URIs. For example,
    the parameter `urn:___param___#abc` in a graph would be returned as `abc`.

    :param graph: a graph containing parameters
    :type graph: Graph
    :return: a set of the parameter names in the graph
    :rtype: Set[str]
    """
    # get an iterable of all nodes in the graph
    all_nodes = chain.from_iterable(graph.triples((None, None, None)))
    # get all nodes in the PARAM namespace
    params = {str(node) for node in all_nodes if str(node).startswith(PARAM)}
    # extract the 'value' part of the param, which is the name of the parameter
    return {node[len(PARAM) :] for node in params}


def _inline_sh_node(sg: Graph):
    """
    This detects the use of 'sh:node' on SHACL NodeShapes and inlines
    the shape they point to.
    """
    q = """
    PREFIX sh: <http://www.w3.org/ns/shacl#>
    SELECT ?parent ?child WHERE {
        ?parent a sh:NodeShape ;
                sh:node ?child .
        }"""
    for row in sg.query(q):
        parent, child = row  # type: ignore
        sg.remove((parent, SH.node, child))
        pos = sg.predicate_objects(child)
        for (p, o) in pos:
            sg.add((parent, p, o))


def _inline_sh_and(sg: Graph):
    """
    This detects the use of 'sh:and' on SHACL NodeShapes and inlines
    all of the included shapes
    """
    q = """
    PREFIX sh: <http://www.w3.org/ns/shacl#>
    SELECT ?parent ?child ?andnode WHERE {
        ?parent a sh:NodeShape ;
                sh:and ?andnode .
        ?andnode rdf:rest*/rdf:first ?child .
        }"""
    for row in sg.query(q):
        parent, child, to_remove = row  # type: ignore
        sg.remove((parent, SH["and"], to_remove))
        pos = sg.predicate_objects(child)
        for (p, o) in pos:
            sg.add((parent, p, o))


def rewrite_shape_graph(g: Graph) -> Graph:
    """
    Rewrites the input graph to make the resulting validation report more useful.

    :param g: the shape graph to rewrite
    :type g: Graph
    :return: a *copy* of the original shape graph w/ rewritten shapes
    :rtype: Graph
    """
    sg = copy_graph(g)

    previous_size = -1
    while len(sg) != previous_size:  # type: ignore
        previous_size = len(sg)  # type: ignore
        _inline_sh_and(sg)
        # make sure to handle sh:node *after* sh:and
        _inline_sh_node(sg)
    return sg


def skip_uri(uri: URIRef) -> bool:
    """
    Returns True if the URI should be skipped during processing
    because it is axiomatic or not expected to be imported.

    Skips URIs in the XSD and SHACL namespaces.

    :return: True if the URI should be skipped; False otherwise
    :rtype: bool
    """
    # Now that we have all the templates, we can populate the dependencies.
    # IGNORES missing XSD imports --- there is really no reason to import the XSD
    # ontology because the handling is baked into the software processing the RDF
    # graph. Thus, XSD URIs will always yield import warnings. This is noisy, so we
    # suppress them.
    skip_ns = [XSD, SH]
    for ns in skip_ns:
        if uri.startswith(ns):
            return True
    return False


<<<<<<< HEAD
def validate_uri(uri: str):
    parsed = rfc3987.parse(uri)
    if not parsed["scheme"]:
        raise ValueError(
            f"{uri} does not look like a valid URI, trying to serialize this will break."
        )
=======
def shacl_validate(
    data_graph: Graph,
    shape_graph: Optional[Graph] = None,
    engine: Optional[str] = "topquadrant",
) -> Tuple[bool, Graph, str]:
    """
    Validate the data graph against the shape graph.
    Uses the fastest validation method available. Use the 'topquadrant' feature
    to use TopQuadrant's SHACL engine. Defaults to using PySHACL.

    :param data_graph: the graph to validate
    :type data_graph: Graph
    :param shape_graph: the shape graph to validate against
    :type shape_graph: Graph, optional
    :param engine: the SHACL engine to use, defaults to "topquadrant"
    :type engine: str, optional
    :return: a tuple containing the validation result, the validation report, and the validation report string
    :rtype: Tuple[bool, Graph, str]
    """

    if engine == "topquadrant":
        try:
            from brick_tq_shacl.topquadrant_shacl import (
                validate as tq_validate,  # type: ignore
            )

            return tq_validate(data_graph, shape_graph or Graph())  # type: ignore
        except ImportError:
            logging.info(
                "TopQuadrant SHACL engine not available. Using PySHACL instead."
            )
            pass

    return pyshacl.validate(
        data_graph,
        shacl_graph=shape_graph,
        ont_graph=shape_graph,
        advanced=True,
        js=True,
        allow_warnings=True,
    )  # type: ignore


def shacl_inference(
    data_graph: Graph,
    shape_graph: Optional[Graph] = None,
    engine: Optional[str] = "topquadrant",
) -> Graph:
    """
    Infer new triples in the data graph using the shape graph.
    Edits the data graph in place. Uses the fastest inference method available.
    Use the 'topquadrant' feature to use TopQuadrant's SHACL engine. Defaults to
    using PySHACL.

    :param data_graph: the graph to infer new triples in
    :type data_graph: Graph
    :param shape_graph: the shape graph to use for inference
    :type shape_graph: Optional[Graph]
    :param engine: the SHACL engine to use, defaults to "topquadrant"
    :type engine: str, optional
    :return: the data graph with inferred triples
    :rtype: Graph
    """
    if engine == "topquadrant":
        try:
            from brick_tq_shacl.topquadrant_shacl import infer as tq_infer

            return tq_infer(data_graph, shape_graph or Graph())  # type: ignore
        except ImportError:
            logging.info(
                "TopQuadrant SHACL engine not available. Using PySHACL instead."
            )
            pass

    # We use a fixed-point computation approach to 'compiling' RDF models.
    # We accomlish this by keeping track of the size of the graph before and after
    # the inference step. If the size of the graph changes, then we know that the
    # inference has had some effect. We do this at most 3 times to avoid looping
    # forever.
    pre_compile_length = len(data_graph)  # type: ignore
    pyshacl.validate(
        data_graph=data_graph,
        shacl_graph=shape_graph,
        ont_graph=shape_graph,
        advanced=True,
        inplace=True,
        js=True,
        allow_warnings=True,
    )
    post_compile_length = len(data_graph)  # type: ignore

    attempts = 3
    while attempts > 0 and post_compile_length != pre_compile_length:
        pre_compile_length = len(data_graph)  # type: ignore
        pyshacl.validate(
            data_graph=data_graph,
            shacl_graph=shape_graph,
            ont_graph=shape_graph,
            advanced=True,
            inplace=True,
            js=True,
            allow_warnings=True,
        )
        post_compile_length = len(data_graph)  # type: ignore
        attempts -= 1
    return data_graph - (shape_graph or Graph())


def skolemize_shapes(g: Graph) -> Graph:
    """
    Skolemize the shapes in the graph.

    :param g: the graph to skolemize
    :type g: Graph
    :return: the skolemized graph
    :rtype: Graph
    """
    # write a query to update agraph by changing all PropertyShape blank nodes
    # to URIRefs
    g = copy_graph(g)
    property_shapes = list(g.subjects(predicate=RDF.type, object=SH.PropertyShape))
    property_shapes.extend(list(g.objects(predicate=SH.property)))
    replacements = {}
    for ps in property_shapes:
        # if not bnode, skip
        if not isinstance(ps, BNode):
            continue
        # create a new URIRef
        new_ps = URIRef(f"urn:well-known/{secrets.token_hex(4)}")
        # replace the old BNode with the new URIRef
        replacements[ps] = new_ps
    # apply the replacements
    replace_nodes(g, replacements)

    # name all objects of qualifiedValueShape
    qvs = list(g.objects(predicate=SH.qualifiedValueShape))
    replacements = {}
    for qv in qvs:
        # if not bnode, skip
        if not isinstance(qv, BNode):
            continue
        # create a new URIRef
        new_qv = URIRef(f"urn:well-known/{secrets.token_hex(4)}")
        # replace the old BNode with the new URIRef
        replacements[qv] = new_qv
    # apply the replacements
    replace_nodes(g, replacements)
    return g
>>>>>>> 69bbe687
<|MERGE_RESOLUTION|>--- conflicted
+++ resolved
@@ -1,13 +1,11 @@
+import logging
 import secrets
 from itertools import chain
 from pathlib import Path
 from typing import Dict, List, Optional, Set, Tuple
 
-<<<<<<< HEAD
+import pyshacl  # type: ignore
 import rfc3987  # type: ignore
-=======
-import pyshacl  # type: ignore
->>>>>>> 69bbe687
 from rdflib import BNode, Graph, Literal, URIRef
 from rdflib.paths import ZeroOrOne
 from rdflib.term import Node
@@ -396,14 +394,14 @@
     return False
 
 
-<<<<<<< HEAD
 def validate_uri(uri: str):
     parsed = rfc3987.parse(uri)
     if not parsed["scheme"]:
         raise ValueError(
             f"{uri} does not look like a valid URI, trying to serialize this will break."
         )
-=======
+
+
 def shacl_validate(
     data_graph: Graph,
     shape_graph: Optional[Graph] = None,
@@ -551,5 +549,4 @@
         replacements[qv] = new_qv
     # apply the replacements
     replace_nodes(g, replacements)
-    return g
->>>>>>> 69bbe687
+    return g