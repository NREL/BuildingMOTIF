import logging
import secrets
from collections import defaultdict
from copy import copy
from dataclasses import dataclass
from itertools import chain
from pathlib import Path
from typing import TYPE_CHECKING, Dict, List, Optional, Set, Tuple

from rdflib import BNode, Graph, Literal, URIRef
from rdflib.paths import ZeroOrOne
from rdflib.term import Node

from buildingmotif.namespaces import OWL, PARAM, RDF, SH, XSD, bind_prefixes

if TYPE_CHECKING:
    from buildingmotif.dataclasses import Template

Triple = Tuple[Node, Node, Node]
_gensym_counter = 0


def _gensym(prefix: str = "p") -> URIRef:
    """
    Generate a unique identifier.
    """
    global _gensym_counter
    _gensym_counter += 1
    return PARAM[f"{prefix}{_gensym_counter}"]


def _param_name(param: URIRef) -> str:
    """
    Returns the name of the param without the prefix.
    """
    assert param.startswith(PARAM)
    return param[len(PARAM) :]


def copy_graph(g: Graph, preserve_blank_nodes: bool = True) -> Graph:
    """
    Copy a graph. Creates new blank nodes so that these remain unique to each Graph

    :param g: the graph to copy
    :type g: Graph
    :param preserve_blank_nodes: if true, keep blank nodes the same when copying the graph
    :type preserve_blank_nodes: boolean, defaults to True
    :return: a copy of the input graph
    :rtype: Graph
    """
    c = Graph()
    for pfx, ns in g.namespaces():
        c.bind(pfx, ns)
    new_prefix = secrets.token_hex(4)
    for t in g.triples((None, None, None)):
        assert isinstance(t, tuple)
        (s, p, o) = t
        if not preserve_blank_nodes:
            if isinstance(s, BNode):
                s = BNode(value=new_prefix + s.toPython())
            if isinstance(p, BNode):
                p = BNode(value=new_prefix + p.toPython())
            if isinstance(o, BNode):
                o = BNode(value=new_prefix + o.toPython())
        c.add((s, p, o))
    return c


def inline_sh_nodes(g: Graph):
    """
    Recursively inlines all sh:node properties and objects on the graph.

    :param g: graph to be edited
    :type g: Graph
    """
    q = """
    PREFIX sh: <http://www.w3.org/ns/shacl#>
    CONSTRUCT {
        ?parent ?p ?o .
    }
    WHERE {
        ?parent sh:node ?child .
        ?child ?p ?o
    }"""
    original_size = 0
    while original_size != len(g):  # type: ignore
        original_size = len(g)  # type: ignore
        for (s, p, o) in g.query(q):  # type: ignore
            if p == RDF.type and o == SH.NodeShape:
                continue
            g.add((s, p, o))
        break


def combine_graphs(*graphs: Graph) -> Graph:
    """Combine all of the graphs into a new graph.

    :return: combined graph
    :rtype: Graph
    """
    newg = Graph()
    for graph in graphs:
        newg += graph
    return newg


def graph_size(g: Graph) -> int:
    """Returns the number of triples in a graph.

    :param g: graph to be measured
    :type g: Graph
    :return: number of triples in the graph
    :rtype: int
    """
    return len(tuple(g.triples((None, None, None))))


def remove_triples_with_node(g: Graph, node: URIRef) -> None:
    """Remove all triples that include the given node. Edits the graph
    in-place.

    :param g: the graph to remove triples from
    :type g: Graph
    :param node: the node to remove
    :type node: URIRef
    """
    for triple in g.triples((node, None, None)):
        g.remove(triple)
    for triple in g.triples((None, node, None)):
        g.remove(triple)
    for triple in g.triples((None, None, node)):
        g.remove(triple)


def replace_nodes(g: Graph, replace: Dict[Node, Node]) -> None:
    """Replace nodes in a graph.

    :param g: graph to replace nodes in
    :type g: Graph
    :param replace: dict mapping old nodes to new nodes
    :type replace: Dict[Node, Node]
    """
    for s, p, o in g.triples((None, None, None)):
        g.remove((s, p, o))
        if s in replace:
            s = replace[s]
        if p in replace:
            p = replace[p]
        if o in replace:
            o = replace[o]
        g.add((s, p, o))


def get_ontology_files(directory: Path, recursive: bool = True) -> List[Path]:
    """Returns a list of all ontology files in the given directory.

    If recursive is true, traverses the directory structure to find ontology
    files not just in the given directory.

    :param directory: the directory to begin the search
    :type directory: Path
    :param recursive: if true, find ontology files in nested directories,
        defaults to true
    :type recursive: bool, optional
    :return: a list of filenames
    :rtype: List[Path]
    """
    patterns = [
        "*.ttl",
        "*.n3",
        "*.rdf",
        "*.xml",
    ]
    if recursive:
        searches = (directory.rglob(f"{pat}") for pat in patterns)
    else:
        searches = (directory.glob(f"{pat}") for pat in patterns)
    return list(chain.from_iterable(searches))


def get_template_parts_from_shape(
    shape_name: URIRef, shape_graph: Graph
) -> Tuple[Graph, List[Dict]]:
    """Turn a SHACL shape into a template. The following attributes of
    NodeShapes will be incorporated into the resulting template:
    - sh:property with sh:minCount
    - sh:property with sh:qualifiedMinCount
    - sh:class
    - sh:node

    :param shape_name: name of shape
    :type shape_name: URIRef
    :param shape_graph: shape graph
    :type shape_graph: Graph
    :raises Exception: if more than one object type detected on shape
    :raises Exception: if more than one min count detected on shape
    :return: template parts
    :rtype: Tuple[Graph, List[Dict]]
    """
    # TODO: sh:or?
    # the template body
    body = Graph()
    root_param = PARAM["name"]

    deps = []

    pshapes = shape_graph.objects(subject=shape_name, predicate=SH["property"])
    for pshape in pshapes:
        property_path = shape_graph.value(pshape, SH["path"])
        if property_path is None:
            raise Exception(f"no sh:path detected on {shape_name}")
        # TODO: expand otypes to include sh:in, sh:or, or no datatype at all!
        otypes = list(
            shape_graph.objects(
                subject=pshape,
                predicate=SH["qualifiedValueShape"]
                * ZeroOrOne  # type:ignore
                / (SH["class"] | SH["node"] | SH["datatype"]),
            )
        )
        mincounts = list(
            shape_graph.objects(
                subject=pshape, predicate=SH["minCount"] | SH["qualifiedMinCount"]
            )
        )
        if len(otypes) > 1:
            raise Exception(f"more than one object type detected on {shape_name}")
        if len(mincounts) > 1:
            raise Exception(f"more than one min count detected on {shape_name}")
        if len(mincounts) == 0 or len(otypes) == 0:
            # print(f"No useful information on {shape_name} - {pshape}")
            # print(shape_graph.cbd(pshape).serialize())
            continue
        (path, otype, mincount) = property_path, otypes[0], mincounts[0]
        assert isinstance(mincount, Literal)

        param_name = shape_graph.value(pshape, SH["name"])

        for num in range(int(mincount)):
            if param_name is not None:
                param = PARAM[f"{param_name}{num}"]
            else:
                param = _gensym()
            body.add((root_param, path, param))

<<<<<<< HEAD
            # if otype is object of sh:class and it's also a shape, add it to the deps
            if (None, SH["class"], otype) in shape_graph and (
                otype,
                RDF.type,
                SH.NodeShape,
            ) in shape_graph:
                deps.append({"template": str(otype), "args": {"name": param}})
                body.add((param, RDF.type, otype))

            # if otype is a shape, add it to the deps
            elif (otype, RDF.type, SH.NodeShape) in shape_graph or (
                None,
                SH["node"],
                otype,
            ) in shape_graph:
=======
            otype_as_class = (None, SH["class"], otype) in shape_graph
            otype_as_node = (None, SH["node"], otype) in shape_graph
            otype_is_nodeshape = (otype, RDF.type, SH.NodeShape) in shape_graph

            if (otype_as_class and otype_is_nodeshape) or otype_as_node:
>>>>>>> e374bc03
                deps.append({"template": str(otype), "args": {"name": param}})
                body.add((param, RDF.type, otype))

        pvalue = shape_graph.value(pshape, SH["hasValue"])
        if pvalue:
            body.add((root_param, path, pvalue))

    if (shape_name, RDF.type, OWL.Class) in shape_graph:
        body.add((root_param, RDF.type, shape_name))

    classes = shape_graph.objects(shape_name, SH["class"])
    for cls in classes:
        body.add((root_param, RDF.type, cls))

    classes = shape_graph.objects(shape_name, SH["targetClass"])
    for cls in classes:
        body.add((root_param, RDF.type, cls))

    # for all objects of sh:node, add them to the deps if they haven't been added
    # already through the property shapes above
    nodes = shape_graph.cbd(shape_name).objects(predicate=SH["node"], unique=True)
    for node in nodes:
        # if node is already in deps, skip it
        if any(str(node) == dep["template"] for dep in deps):
            continue
        deps.append(
            {"template": str(node), "args": {"name": "name"}}
        )  # tie to root param

    return body, deps


@dataclass
class _TemplateIndex:
    template: "Template"
    param_types: Dict[Node, List[Node]]
    prop_types: Dict[Node, List[Node]]
    prop_values: Dict[Node, List[Node]]
    prop_shapes: Dict[Node, List[Node]]
    target: URIRef

    @property
    def target_type(self):
        return self.param_types[self.target][0]


def _prep_shape_graph() -> Graph:
    shape = Graph()
    bind_prefixes(shape)
    shape.bind("mark", PARAM)
    return shape


def _index_properties(templ: "Template") -> _TemplateIndex:
    templ_graph = templ.evaluate(
        {p: PARAM[p] for p in templ.parameters}, {"mark": PARAM}
    )
    assert isinstance(templ_graph, Graph)

    # pick a random node to act as the 'target' of the shape
    target = next(iter(templ_graph.subjects(RDF.type)))
    print(f"Choosing {target} as the target of the shape")
    assert isinstance(target, URIRef)

    # store the classes for each parameter
    param_types: Dict[Node, List[Node]] = defaultdict(list)
    for (param, ptype) in templ_graph.subject_objects(RDF.type):
        param_types[param].append(ptype)

    # store the properties and their types for the target
    prop_types: Dict[Node, List[Node]] = defaultdict(list)
    prop_values: Dict[Node, List[Node]] = defaultdict(list)
    prop_shapes: Dict[Node, List[Node]] = defaultdict(list)
    # TODO: prop_shapes for all properties whose object corresponds to another shape
    for p, o in templ_graph.predicate_objects(target):
        if p == RDF.type:
            continue
        # maybe_param = str(o).removeprefix(PARAM) Python >=3.9
        maybe_param = str(o)[len(PARAM) :]
        if maybe_param in templ.dependency_parameters:
            dep = templ.dependency_for_parameter(maybe_param)
            if dep is not None:
                prop_shapes[p].append(URIRef(dep._name))
        elif o in param_types:
            prop_types[p].append(param_types[o][0])
        elif str(o) not in PARAM:
            prop_values[p].append(o)
        elif str(o) in PARAM and o not in param_types:
            logging.warn(
                f"{o} is does not have a type and does not seem to be a literal"
            )
    return _TemplateIndex(
        templ,
        dict(param_types),
        dict(prop_types),
        dict(prop_values),
        dict(prop_shapes),
        target,
    )


def _add_property_shape(
    graph: Graph, name: Node, constraint: Node, path: Node, value: Node
):
    pshape = BNode()
    graph.add((name, SH.property, pshape))
    graph.add((pshape, SH.path, path))
    graph.add((pshape, constraint, value))
    graph.add((pshape, SH["minCount"], Literal(1)))
    graph.add((pshape, SH["maxCount"], Literal(1)))


def _add_qualified_property_shape(
    graph: Graph, name: Node, constraint: Node, path: Node, value: Node
):
    pshape = BNode()
    graph.add((name, SH.property, pshape))
    graph.add((pshape, SH.path, path))
    qvc = BNode()
    graph.add((pshape, SH["qualifiedValueShape"], qvc))
    graph.add((qvc, constraint, value))
    graph.add((pshape, SH["qualifiedMinCount"], Literal(1)))
    graph.add((pshape, SH["qualifiedMaxCount"], Literal(1)))


def template_to_shape(template: "Template") -> Graph:
    """Turn this template into a SHACL shape.

    :param template: template to convert
    :type template: template
    :return: graph of template
    :rtype: Graph
    """
    # TODO If 'use_all' is True, this will create a shape that incorporates all
    # Templates by the same name in the same Library.
    templ = copy(template)
    shape = _prep_shape_graph()

    idx = _index_properties(templ)

    shape.add((PARAM[templ.name], SH.targetClass, idx.target_type))
    # create the shape
    shape.add((PARAM[templ.name], RDF.type, SH.NodeShape))
    shape.add((PARAM[templ.name], SH["class"], idx.target_type))
    for prop, ptypes in idx.prop_types.items():
        if len(ptypes) == 1:
            _add_property_shape(shape, PARAM[templ.name], SH["class"], prop, ptypes[0])
        else:  # more than one ptype
            for ptype in ptypes:
                _add_qualified_property_shape(
                    shape, PARAM[templ.name], SH["class"], prop, ptype
                )
    for prop, values in idx.prop_values.items():
        if len(values) == 1:
            _add_property_shape(shape, PARAM[templ.name], SH.hasValue, prop, values[0])
        else:  # more than one ptype
            for value in values:
                _add_qualified_property_shape(
                    shape, PARAM[templ.name], SH.hasValue, prop, value
                )
    for prop, shapes in idx.prop_shapes.items():
        if len(shapes) == 1:
            _add_property_shape(shape, PARAM[templ.name], SH["node"], prop, shapes[0])
        else:  # more than one ptype
            for shp in shapes:
                _add_qualified_property_shape(
                    # TODO: fix this?
                    shape,
                    PARAM[templ.name],
                    SH.node,
                    prop,
                    PARAM[str(shp)],
                )

    return shape


def new_temporary_graph(more_namespaces: Optional[dict] = None) -> Graph:
    """Creates a new in-memory RDF graph with common and additional namespace
    bindings.

    :param more_namespaces: namespaces, defaults to None
    :type more_namespaces: Optional[dict], optional
    :return: graph with namespaces
    :rtype: Graph
    """
    g = Graph()
    bind_prefixes(g)
    if more_namespaces:
        for prefix, uri in more_namespaces.items():
            g.bind(prefix, uri)
    return g


def get_parameters(graph: Graph) -> Set[str]:
    """Returns the set of parameter names in the given graph.

    Parameters are identified by the PARAM namespace, `urn:___param___#`. This
    method returns the names of the parameters, not the full URIs. For example,
    the parameter `urn:___param___#abc` in a graph would be returned as `abc`.

    :param graph: a graph containing parameters
    :type graph: Graph
    :return: a set of the parameter names in the graph
    :rtype: Set[str]
    """
    # get an iterable of all nodes in the graph
    all_nodes = chain.from_iterable(graph.triples((None, None, None)))
    # get all nodes in the PARAM namespace
    params = {str(node) for node in all_nodes if str(node).startswith(PARAM)}
    # extract the 'value' part of the param, which is the name of the parameter
    return {node[len(PARAM) :] for node in params}


def _inline_sh_node(sg: Graph):
    """
    This detects the use of 'sh:node' on SHACL NodeShapes and inlines
    the shape they point to.
    """
    q = """
    PREFIX sh: <http://www.w3.org/ns/shacl#>
    SELECT ?parent ?child WHERE {
        ?parent a sh:NodeShape ;
                sh:node ?child .
        }"""
    for row in sg.query(q):
        parent, child = row
        sg.remove((parent, SH.node, child))
        pos = sg.predicate_objects(child)
        for (p, o) in pos:
            sg.add((parent, p, o))


def _inline_sh_and(sg: Graph):
    """
    This detects the use of 'sh:and' on SHACL NodeShapes and inlines
    all of the included shapes
    """
    q = """
    PREFIX sh: <http://www.w3.org/ns/shacl#>
    SELECT ?parent ?child ?andnode WHERE {
        ?parent a sh:NodeShape ;
                sh:and ?andnode .
        ?andnode rdf:rest*/rdf:first ?child .
        }"""
    for row in sg.query(q):
        parent, child, to_remove = row
        sg.remove((parent, SH["and"], to_remove))
        pos = sg.predicate_objects(child)
        for (p, o) in pos:
            sg.add((parent, p, o))


def rewrite_shape_graph(g: Graph) -> Graph:
    """
    Rewrites the input graph to make the resulting validation report more useful.

    :param g: the shape graph to rewrite
    :type g: Graph
    :return: a *copy* of the original shape graph w/ rewritten shapes
    :rtype: Graph
    """
    sg = copy_graph(g)

    previous_size = -1
    while len(sg) != previous_size:  # type: ignore
        previous_size = len(sg)  # type: ignore
        _inline_sh_and(sg)
        # make sure to handle sh:node *after* sh:and
        _inline_sh_node(sg)
    return sg


def skip_uri(uri: URIRef) -> bool:
    """
    Returns True if the URI should be skipped during processing
    because it is axiomatic or not expected to be imported.

    Skips URIs in the XSD and SHACL namespaces.

    :return: True if the URI should be skipped; False otherwise
    :rtype: bool
    """
    # Now that we have all the templates, we can populate the dependencies.
    # IGNORES missing XSD imports --- there is really no reason to import the XSD
    # ontology because the handling is baked into the software processing the RDF
    # graph. Thus, XSD URIs will always yield import warnings. This is noisy, so we
    # suppress them.
    skip_ns = [XSD, SH]
    for ns in skip_ns:
        if uri.startswith(ns):
            return True
    return False<|MERGE_RESOLUTION|>--- conflicted
+++ resolved
@@ -243,29 +243,11 @@
                 param = _gensym()
             body.add((root_param, path, param))
 
-<<<<<<< HEAD
-            # if otype is object of sh:class and it's also a shape, add it to the deps
-            if (None, SH["class"], otype) in shape_graph and (
-                otype,
-                RDF.type,
-                SH.NodeShape,
-            ) in shape_graph:
-                deps.append({"template": str(otype), "args": {"name": param}})
-                body.add((param, RDF.type, otype))
-
-            # if otype is a shape, add it to the deps
-            elif (otype, RDF.type, SH.NodeShape) in shape_graph or (
-                None,
-                SH["node"],
-                otype,
-            ) in shape_graph:
-=======
             otype_as_class = (None, SH["class"], otype) in shape_graph
             otype_as_node = (None, SH["node"], otype) in shape_graph
             otype_is_nodeshape = (otype, RDF.type, SH.NodeShape) in shape_graph
 
             if (otype_as_class and otype_is_nodeshape) or otype_as_node:
->>>>>>> e374bc03
                 deps.append({"template": str(otype), "args": {"name": param}})
                 body.add((param, RDF.type, otype))
 
