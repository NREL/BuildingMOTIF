--- conflicted
+++ resolved
@@ -29,14 +29,9 @@
     return PARAM[f"{prefix}{_gensym_counter}"]
 
 
-<<<<<<< HEAD
-def copy_graph(g: Graph) -> Graph:
-    """Copy a graph.
-=======
 def copy_graph(g: Graph, preserve_blank_nodes: bool = True) -> Graph:
     """
     Copy a graph. Creates new blank nodes so that these remain unique to each Graph
->>>>>>> 278062f2
 
     :param g: the graph to copy
     :type g: Graph
