--- conflicted
+++ resolved
@@ -6,15 +6,9 @@
 
 from rdflib import BNode, Graph, Literal, Namespace, URIRef
 
-<<<<<<< HEAD
 from buildingmotif.namespaces import OWL, RDF, SH, bind_prefixes
-from buildingmotif.singleton import SingletonNotInstantiatedException
-=======
-from buildingmotif.namespaces import RDF, SH, bind_prefixes
->>>>>>> b1f23fb9
 
 if TYPE_CHECKING:
-    from buildingmotif.building_motif import BuildingMotif
     from buildingmotif.template import Template
 
 # special namespace to denote template parameters inside RDF graphs
@@ -253,19 +247,4 @@
     if more_namespaces:
         for prefix, uri in more_namespaces.items():
             g.bind(prefix, uri)
-<<<<<<< HEAD
-    return g
-
-
-def get_building_motif() -> "BuildingMotif":
-    """Returns singleton instance of BuildingMotif.
-    Requires that BuildingMotif has been instantiated before,
-    otherwise an exception will be thrown."""
-    from buildingmotif.building_motif import BuildingMotif
-
-    if hasattr(BuildingMotif, "instance"):
-        return BuildingMotif.instance
-    raise SingletonNotInstantiatedException
-=======
-    return g
->>>>>>> b1f23fb9
+    return g