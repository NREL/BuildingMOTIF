--- conflicted
+++ resolved
@@ -289,7 +289,8 @@
             otype_is_nodeshape = (otype, RDF.type, SH.NodeShape) in shape_graph
 
             if (otype_as_class and otype_is_nodeshape) or otype_as_node:
-<<<<<<< HEAD
+                if not isinstance(otype, URIRef):
+                    continue
                 library = None
                 for library_name, graph in depedency_graphs.items():
                     if (otype, RDF.type, SH.NodeShape) in graph:
@@ -305,11 +306,6 @@
                             "args": {"name": param},
                         }
                     )
-=======
-                if not isinstance(otype, URIRef):
-                    continue
-                deps.append({"template": str(otype), "args": {"name": param}})
->>>>>>> 57597062
                 body.add((param, RDF.type, otype))
 
         pvalue = shape_graph.value(pshape, SH["hasValue"])
