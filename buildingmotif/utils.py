import logging
from collections import defaultdict
from copy import copy
from dataclasses import dataclass
from itertools import chain
from pathlib import Path
from typing import TYPE_CHECKING, Dict, List, Optional, Tuple, Union

import pyshacl
from rdflib import BNode, Graph, Literal, URIRef
from rdflib.paths import ZeroOrOne

from buildingmotif.namespaces import OWL, PARAM, RDF, SH, A, bind_prefixes

if TYPE_CHECKING:
<<<<<<< HEAD
    from buildingmotif.dataclasses.model import Model
    from buildingmotif.dataclasses.shape_collection import ShapeCollection
    from buildingmotif.template import Template
=======
    from buildingmotif.dataclasses import Template
>>>>>>> 0c5ab1bc

Term = Union[URIRef, Literal, BNode]
Triple = Tuple[Term, Term, Term]
_gensym_counter = 0


def _gensym(prefix: str = "p") -> URIRef:
    """
    Generate a unique identifier.
    """
    global _gensym_counter
    _gensym_counter += 1
    return PARAM[f"{prefix}{_gensym_counter}"]


def copy_graph(g: Graph) -> Graph:
    """
    Copy a graph.

    :param g: the graph to copy
    :type g: Graph
    :return: a copy of the input graph
    :rtype: Graph
    """
    c = Graph()
    for t in g.triples((None, None, None)):
        c.add(t)
    return c


def combine_graphs(*graphs: Graph) -> Graph:
    """
    Combine all of the graphs into a new graph
    """
    newg = Graph()
    for graph in graphs:
        newg += graph
    return newg


def graph_size(g: Graph) -> int:
    """
    Returns the number of triples in a graph

    :param g: graph to be measured
    :type g: Graph
    :return: number of triples in the graph
    :rtype: int
    """
    return len(tuple(g.triples((None, None, None))))


def remove_triples_with_node(g: Graph, node: URIRef) -> None:
    """
    Remove all triples that include the given node. Edits
    the graph in-place

    :param g: the graph to remove triples from
    :type g: Graph
    :param node: the node to remove
    :type node: URIRef
    """
    for triple in g.triples((node, None, None)):
        g.remove(triple)
    for triple in g.triples((None, node, None)):
        g.remove(triple)
    for triple in g.triples((None, None, node)):
        g.remove(triple)


def replace_nodes(g: Graph, replace: Dict[URIRef, Term]) -> None:
    """
    Replace nodes in a graph.

    :param g: graph to replace nodes in
    :param replace: mapping from old nodes to new nodes
    """
    for s, p, o in g.triples((None, None, None)):
        g.remove((s, p, o))
        if s in replace:
            s = replace[s]
        if p in replace:
            p = replace[p]
        if o in replace:
            o = replace[o]
        g.add((s, p, o))


def get_ontology_files(directory: Path, recursive: bool = True) -> List[Path]:
    """
    Returns a list of all ontology files in the given directory. If recursive
    is true, traverses the directory structure to find ontology files not just
    in the given directory

    :param directory: the directory to begin the search
    :type directory: Path
    :param recursive: if true, find ontology files in nested directories, defaults to True
    :type recursive: bool, optional
    :return: a list of filenames
    :rtype: List[Path]
    """
    patterns = [
        "*.ttl",
        "*.n3",
        "*.rdf",
        "*.xml",
    ]
    if recursive:
        searches = (directory.rglob(f"{pat}") for pat in patterns)
    else:
        searches = (directory.glob(f"{pat}") for pat in patterns)
    return list(chain.from_iterable(searches))


def compile_model(model: "Model", shape_collections: List["ShapeCollection"]):
    """
    Processess the graph of a model against a set of shape collections
    """
    ontology_graph = Graph()
    for shape_collection in shape_collections:
        ontology_graph += shape_collection.graph
    pyshacl.validate(
        data_graph=model.graph,
        shacl_graph=ontology_graph,
        ont_graph=ontology_graph,
        advanced=True,
        inplace=True,
        js=True,
    )
    model.graph -= ontology_graph


def test_model_against_shapes(
    model: "Model",
    shape_collections: List["ShapeCollection"],
    shapes_to_test: List[URIRef],
    target_class: URIRef,
):
    ontology_graph = Graph()
    for shape_collection in shape_collections:
        ontology_graph += shape_collection.graph

    model_graph = copy_graph(model.graph)
    pyshacl.validate(
        data_graph=model_graph,
        shacl_graph=ontology_graph,
        ont_graph=ontology_graph,
        advanced=True,
        inplace=True,
        js=True,
    )

    results = {}

    for shape_uri in shapes_to_test:
        targets = model_graph.triples((None, A, target_class))
        temp_model_graph = copy_graph(model_graph)
        for s, _, _ in targets:
            temp_model_graph.add((s, A, shape_uri))

        temp_model_graph += ontology_graph.cbd(shape_uri)

        conforms, report_graph, report_text = pyshacl.validate(
            data_graph=temp_model_graph,
            ont_graph=ontology_graph,
            allow_warnings=True,
            advanced=True,
            js=True,
        )
        results[shape_uri] = (conforms, report_graph, report_text)

    return results


def get_template_parts_from_shape(
    shape_name: URIRef, shape_graph: Graph
) -> Tuple[Graph, List[Dict]]:
    """
    Turn a SHACL shape into a template. The following attributes of NodeShapes
    will be incorporated into the resulting template:
    - sh:property with sh:minCount
    - sh:property with sh:qualifiedMinCount
    - sh:class
    - sh:node

    TODO: sh:or?
    """
    # the template body
    body = Graph()
    root_param = PARAM["name"]

    deps = []

    pshapes = shape_graph.objects(subject=shape_name, predicate=SH["property"])
    for pshape in pshapes:
        property_path = shape_graph.value(pshape, SH["path"])
        # TODO: expand otypes to include sh:in, sh:or, or no datatype at all!
        otypes = list(
            shape_graph.objects(
                subject=pshape,
                predicate=SH["qualifiedValueShape"]
                * ZeroOrOne
                / (SH["class"] | SH["node"] | SH["datatype"]),
            )
        )
        mincounts = list(
            shape_graph.objects(
                subject=pshape, predicate=SH["minCount"] | SH["qualifiedMinCount"]
            )
        )
        if len(otypes) > 1:
            raise Exception(f"more than one object type detected on {shape_name}")
        if len(mincounts) > 1:
            raise Exception(f"more than one min count detected on {shape_name}")
        if len(mincounts) == 0 or len(otypes) == 0:
            # print(f"No useful information on {shape_name} - {pshape}")
            # print(shape_graph.cbd(pshape).serialize())
            continue
        (path, otype, mincount) = property_path, otypes[0], mincounts[0]
        assert isinstance(mincount, Literal)

        for _ in range(int(mincount)):
            param = _gensym()
            body.add((root_param, path, param))
            deps.append({"template": otype, "args": {"name": param}})
            # body.add((param, RDF.type, otype))

    if (shape_name, RDF.type, OWL.Class) in shape_graph:
        body.add((root_param, RDF.type, shape_name))

    classes = shape_graph.objects(shape_name, SH["class"])
    for cls in classes:
        body.add((root_param, RDF.type, cls))

    nodes = shape_graph.objects(shape_name, SH["node"])
    for node in nodes:
        deps.append({"template": node, "args": {"name": "name"}})  # tie to root param

    return body, deps


@dataclass
class _TemplateIndex:
    template: "Template"
    param_types: Dict[URIRef, List[URIRef]]
    prop_types: Dict[URIRef, List[URIRef]]
    prop_values: Dict[URIRef, List[Term]]
    prop_shapes: Dict[URIRef, List[URIRef]]
    target: URIRef

    @property
    def target_type(self):
        return self.param_types[self.target][0]


def _prep_shape_graph() -> Graph:
    shape = Graph()
    bind_prefixes(shape)
    shape.bind("mark", PARAM)
    return shape


def _index_properties(templ: "Template") -> _TemplateIndex:
    templ_graph = templ.evaluate(
        {p: PARAM[p] for p in templ.parameters}, {"mark": PARAM}
    )
    assert isinstance(templ_graph, Graph)

    # pick a random node to act as the 'target' of the shape
    target = next(iter(templ_graph.subjects(RDF.type)))
    print(f"Choosing {target} as the target of the shape")
    assert isinstance(target, URIRef)

    # store the classes for each parameter
    param_types = defaultdict(list)
    for (param, ptype) in templ_graph.subject_objects(RDF.type):
        param_types[param].append(ptype)

    # store the properties and their types for the target
    prop_types = defaultdict(list)
    prop_values = defaultdict(list)
    prop_shapes = defaultdict(list)
    # TODO: prop_shapes for all properties whose object corresponds to another shape
    for p, o in templ_graph.predicate_objects(target):
        if p == RDF.type:
            continue
        maybe_param = o.removeprefix(PARAM)
        if maybe_param in templ.dependency_parameters:
            prop_shapes[p].append(templ.dependency_for_parameter(maybe_param))
        elif o in param_types:
            prop_types[p].append(param_types[o][0])
        elif o not in PARAM:
            prop_values[p].append(o)
        elif o in PARAM and o not in param_types:
            logging.warn(
                f"{o} is does not have a type and does not seem to be a literal"
            )
    return _TemplateIndex(
        templ,
        param_types,
        dict(prop_types),
        dict(prop_values),
        dict(prop_shapes),
        target,
    )


def _add_property_shape(
    graph: Graph, name: URIRef, constraint: URIRef, path: URIRef, value: Term
):
    pshape = BNode()
    graph.add((name, SH.property, pshape))
    graph.add((pshape, SH.path, path))
    graph.add((pshape, constraint, value))
    graph.add((pshape, SH["minCount"], Literal(1)))
    graph.add((pshape, SH["maxCount"], Literal(1)))


def _add_qualified_property_shape(
    graph: Graph, name: URIRef, constraint: URIRef, path: URIRef, value: Term
):
    pshape = BNode()
    graph.add((name, SH.property, pshape))
    graph.add((pshape, SH.path, path))
    qvc = BNode()
    graph.add((pshape, SH["qualifiedValueShape"], qvc))
    graph.add((qvc, constraint, value))
    graph.add((pshape, SH["qualifiedMinCount"], Literal(1)))
    graph.add((pshape, SH["qualifiedMaxCount"], Literal(1)))


def template_to_shape(template: "Template") -> Graph:
    """
    Turn this template into a SHACL shape. If 'use_all' is True, this will
    create a shape that incorporates all templates by the same name in the same library.
    """
    templ = copy(template)
    shape = _prep_shape_graph()

    idx = _index_properties(templ)

    shape.add((PARAM[templ.name], SH.targetClass, idx.target_type))
    # create the shape
    shape.add((PARAM[templ.name], RDF.type, SH.NodeShape))
    shape.add((PARAM[templ.name], SH["class"], idx.target_type))
    for prop, ptypes in idx.prop_types.items():
        if len(ptypes) == 1:
            _add_property_shape(shape, PARAM[templ.name], SH["class"], prop, ptypes[0])
        else:  # more than one ptype
            for ptype in ptypes:
                _add_qualified_property_shape(
                    shape, PARAM[templ.name], SH["class"], prop, ptype
                )
    for prop, values in idx.prop_values.items():
        if len(values) == 1:
            _add_property_shape(shape, PARAM[templ.name], SH.hasValue, prop, values[0])
        else:  # more than one ptype
            for value in values:
                _add_qualified_property_shape(
                    shape, PARAM[templ.name], SH.hasValue, prop, value
                )
    for prop, shapes in idx.prop_shapes.items():
        if len(shapes) == 1:
            _add_property_shape(shape, PARAM[templ.name], SH["node"], prop, shapes[0])
        else:  # more than one ptype
            for shp in shapes:
                _add_qualified_property_shape(
                    shape, PARAM[templ.name], SH.node, prop, PARAM[shp]
                )

    return shape


def new_temporary_graph(more_namespaces: Optional[dict] = None) -> Graph:
    """
    Creates a new in-memory RDF graph with common and additional namespace bindings.
    """
    g = Graph()
    bind_prefixes(g)
    if more_namespaces:
        for prefix, uri in more_namespaces.items():
            g.bind(prefix, uri)
    return g<|MERGE_RESOLUTION|>--- conflicted
+++ resolved
@@ -13,13 +13,9 @@
 from buildingmotif.namespaces import OWL, PARAM, RDF, SH, A, bind_prefixes
 
 if TYPE_CHECKING:
-<<<<<<< HEAD
+    from buildingmotif.dataclasses import Template
     from buildingmotif.dataclasses.model import Model
     from buildingmotif.dataclasses.shape_collection import ShapeCollection
-    from buildingmotif.template import Template
-=======
-    from buildingmotif.dataclasses import Template
->>>>>>> 0c5ab1bc
 
 Term = Union[URIRef, Literal, BNode]
 Triple = Tuple[Term, Term, Term]
