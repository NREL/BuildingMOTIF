--- conflicted
+++ resolved
@@ -19,7 +19,6 @@
     DBTemplate,
     DepsAssociation,
 )
-from buildingmotif.database.errors import LibraryNotFound, TemplateNotFound
 
 
 class TableConnection:
@@ -225,17 +224,11 @@
         :rtype: DBLibrary
         """
         try:
-<<<<<<< HEAD
-            db_library = self.bm.session.query(DBLibrary).filter(DBLibrary.id == id).one()
-        except NoResultFound:
-            raise LibraryNotFound(f"Library with id {id} not found")
-=======
             db_library = (
                 self.bm.session.query(DBLibrary).filter(DBLibrary.id == id).one()
             )
         except NoResultFound:
             raise LibraryNotFound(idnum=id)
->>>>>>> fd1d17a3
         return db_library
 
     def get_db_library_by_name(self, name: str) -> DBLibrary:
