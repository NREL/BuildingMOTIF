--- conflicted
+++ resolved
@@ -1,11 +1,7 @@
 import logging
 import uuid
-<<<<<<< HEAD
 from itertools import chain
 from typing import Dict, List, Optional, Tuple
-=======
-from typing import Dict, List, Tuple
->>>>>>> c181316e
 
 from sqlalchemy.engine import Engine
 
@@ -197,7 +193,6 @@
         )
         return db_template_library
 
-<<<<<<< HEAD
     def get_db_template_library_by_name(self, name: str) -> DBTemplateLibrary:
         """Get database template library from id.
 
@@ -212,10 +207,7 @@
             .one()
         )
 
-    def update_db_template_library_name(self, id: int, name: Optional[str]) -> None:
-=======
     def update_db_template_library_name(self, id: int, name: str) -> None:
->>>>>>> c181316e
         """Update database template library.
 
         :param id: id of DBTemplateLibrary
@@ -360,7 +352,9 @@
         :raises ValueError: if all dependee required_params not in args
         :raises ValueError: if dependant and dependency template don't share a library
         """
-<<<<<<< HEAD
+        self.logger.debug(
+            f"Creating depencency from templates with ids: '{template_id}' and: '{dependency_id}'"
+        )
         templ = self.get_db_template(template_id)
         graph = self.bm.graph_connection.get_graph(templ.body_id)
         nodes = chain.from_iterable(graph.triples((None, None, None)))
@@ -372,13 +366,6 @@
                 f"The name parameter is required for the dependency '{templ.name}'"
             )
         if len(params) > 0 and args["name"] not in params:
-=======
-        self.logger.debug(
-            f"Creating depencency from templates with ids: '{template_id}' and: '{dependency_id}'"
-        )
-        dependency = self.get_db_template(dependency_id)
-        if not all((dependee_arg in args.keys()) for dependee_arg in dependency.head):
->>>>>>> c181316e
             raise ValueError(
                 "The name parameter of the dependency must be bound to a param in this template."
                 f"'name' was bound to {args['name']} but available params are {params}"
