--- conflicted
+++ resolved
@@ -228,11 +228,7 @@
                 self.bm.session.query(DBLibrary).filter(DBLibrary.id == id).one()
             )
         except NoResultFound:
-<<<<<<< HEAD
-            raise LibraryNotFound(f"Library with id {id} not found")
-=======
             raise LibraryNotFound(idnum=id)
->>>>>>> 7c09149d
         return db_library
 
     def get_db_library_by_name(self, name: str) -> DBLibrary:
