--- conflicted
+++ resolved
@@ -22,14 +22,7 @@
     id: Mapped[int] = Column(Integer, primary_key=True)
     graph_id: Mapped[str] = Column(String())
 
-<<<<<<< HEAD
-    template_library: "DBTemplateLibrary" = relationship(
-        "DBTemplateLibrary", back_populates="shape_collection"
-    )
-=======
-    library_id = Column(Integer, ForeignKey("library.id"))
     library: "DBLibrary" = relationship("DBLibrary", back_populates="shape_collection")
->>>>>>> dbdf5245
 
 
 class DBLibrary(Base):
