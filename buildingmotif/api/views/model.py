--- conflicted
+++ resolved
@@ -57,11 +57,6 @@
     return model.graph.serialize(format="ttl"), status.HTTP_200_OK
 
 
-<<<<<<< HEAD
-@blueprint.route("/<models_id>/graph", methods=(["PATCH"]))
-def update_model_graph(models_id: int) -> Graph:
-    """Update model graph.
-=======
 @blueprint.route("", methods=(["POST"]))
 def create_model() -> flask.Response:
     """Create model
@@ -97,8 +92,7 @@
 
 @blueprint.route("/<models_id>/graph", methods=(["PATCH", "PUT"]))
 def update_model_graph(models_id: int) -> flask.Response:
-    """update model graph
->>>>>>> 278062f2
+    """Update model graph.
 
     Takes xml body of ttl formated graph.
 
