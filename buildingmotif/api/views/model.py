--- conflicted
+++ resolved
@@ -171,13 +171,8 @@
     # we will read the shape collections from the input
     shape_collections = []
 
-<<<<<<< HEAD
     # get shacl_engine from the query params, defaults to the current engine
     shacl_engine = request.args.get("shacl_engine", None)
-=======
-    # get shacl_engine from the query params, default to pyshacl
-    shacl_engine = request.args.get("shacl_engine", "pyshacl")
->>>>>>> 393d290a
 
     # no body provided -- default to model manifest
     if request.content_length is None:
@@ -209,24 +204,10 @@
                 "message": f"Libraries with ids {nonexistent_libraries} do not exist"
             }, status.HTTP_400_BAD_REQUEST
 
-<<<<<<< HEAD
     # if shape_collections is empty, model.validate will default to the model's manifest
     vaildation_context = model.validate(
         shape_collections, error_on_missing_imports=False, shacl_engine=shacl_engine
     )
-=======
-    # temporarily change the SHACL engine
-    bm = get_building_motif()
-    old_shacl_engine = bm.shacl_engine
-    bm.shacl_engine = shacl_engine
-
-    # if shape_collections is empty, model.validate will default to the model's manifest
-    vaildation_context = model.validate(
-        shape_collections, error_on_missing_imports=False
-    )
-    # change the SHACL engine back
-    bm.shacl_engine = old_shacl_engine
->>>>>>> 393d290a
 
     return {
         "message": vaildation_context.report_string,
