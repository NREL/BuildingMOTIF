import flask
from flask import Blueprint, current_app, jsonify, request
from flask_api import status
from rdflib import Graph, URIRef
from rdflib.plugins.parsers.notation3 import BadSyntax

from buildingmotif import get_building_motif
from buildingmotif.api.serializers.model import serialize
from buildingmotif.database.errors import (
    LibraryNotFound,
    ModelNotFound,
    ShapeCollectionNotFound,
)
from buildingmotif.dataclasses import Library, Model, ShapeCollection

blueprint = Blueprint("models", __name__)


@blueprint.route("", methods=(["GET"]))
def get_all_models() -> flask.Response:
    """Get all models.

    :return: all models
    :rtype: flask.Response
    """
    db_models = current_app.building_motif.table_connection.get_all_db_models()

    return jsonify(serialize(db_models))


@blueprint.route("/<models_id>", methods=(["GET"]))
def get_model(models_id: int) -> flask.Response:
    """Get Model by id.

    :param models_id: model id
    :type models_id: int
    :return: requested model
    :rtype: flask.Response
    """
    try:
        model = current_app.building_motif.table_connection.get_db_model(models_id)
    except ModelNotFound:
<<<<<<< HEAD
        return {"message": f"No model with id {models_id}"}, status.HTTP_404_NOT_FOUND
=======
        return {"message": f"ID: {models_id}"}, status.HTTP_404_NOT_FOUND
>>>>>>> 7c09149d

    return jsonify(serialize(model)), status.HTTP_200_OK


@blueprint.route("/<models_id>/graph", methods=(["GET"]))
def get_model_graph(models_id: int) -> Graph:
    """Get model graph by id.

    :param models_id: model id
    :type models_id: int
    :return: requested model graph
    :rtype: rdflib.Graph
    """
    try:
        model = Model.load(models_id)
    except ModelNotFound:
<<<<<<< HEAD
        return {"message": f"No model with id {models_id}"}, status.HTTP_404_NOT_FOUND
=======
        return {"message": f"ID: {models_id}"}, status.HTTP_404_NOT_FOUND
>>>>>>> 7c09149d

    g = Graph() + model.graph

    return g.serialize(format="ttl"), status.HTTP_200_OK


@blueprint.route("/<models_id>/target_nodes", methods=(["GET"]))
def get_target_nodes(models_id: int) -> Graph:
    """Get model graph by id.

    :param models_id: model id
    :type models_id: int
    :return: requested model graph
    :rtype: rdflib.Graph
    """
    try:
        model = Model.load(models_id)
    except ModelNotFound:
<<<<<<< HEAD
        return {"message": f"No model with id {models_id}"}, status.HTTP_404_NOT_FOUND
=======
        return {"message": f"ID: {models_id}"}, status.HTTP_404_NOT_FOUND
>>>>>>> 7c09149d

    result = model.graph.query(
        """
        SELECT ?type WHERE {
        ?target rdf:type ?type
        }
    """
    )
    result = list({r for r in result})
    result.sort()

    return result, status.HTTP_200_OK


@blueprint.route("", methods=(["POST"]))
def create_model() -> flask.Response:
    """Create model

    :return: new model
    :rtype: Model
    """
    if request.content_type != "application/json":
        return {
            "message": "request content type must be json"
        }, status.HTTP_400_BAD_REQUEST

    name = request.json.get("name")
    description = request.json.get("description")

    if name is None:
        return {"message": "must give name"}, status.HTTP_400_BAD_REQUEST

    try:
        model = Model.create(name, description)
    except ValueError:
        return {
            "message": f"{name} does not look like a valid URI, "
            "trying to serialize this will break."
        }, status.HTTP_400_BAD_REQUEST

    current_app.building_motif.session.commit()

    model = current_app.building_motif.table_connection.get_db_model(model.id)

    return jsonify(serialize(model)), status.HTTP_201_CREATED


@blueprint.route("/<models_id>/graph", methods=(["PATCH", "PUT"]))
def update_model_graph(models_id: int) -> flask.Response:
    """Update model graph.

    Takes xml body of ttl formated graph.

    :param models_id: model id
    :type models_id: int
    :return: updated model graph
    :rtype: rdflib.Graph
    """
    try:
        model = Model.load(models_id)
    except ModelNotFound:
<<<<<<< HEAD
        return {"message": f"No model with id {models_id}"}, status.HTTP_404_NOT_FOUND
=======
        return {"message": f"ID: {models_id}"}, status.HTTP_404_NOT_FOUND
>>>>>>> 7c09149d

    if request.content_type != "application/xml":
        return {
            "message": "request content type must be xml"
        }, status.HTTP_400_BAD_REQUEST

    try:
        graph = Graph().parse(data=request.data, format="ttl")
    except BadSyntax as e:
        return {"message": f"data is unreadable: {e}"}, status.HTTP_400_BAD_REQUEST

    if request.method == "PUT":
        model.graph.remove((None, None, None))

    model.add_graph(graph)

    current_app.building_motif.session.commit()

    return model.graph.serialize(format="ttl")


@blueprint.route("/<models_id>/validate", methods=(["POST"]))
def validate_model(models_id: int) -> flask.Response:
    # get model
    try:
        model = Model.load(models_id)
    except ModelNotFound:
<<<<<<< HEAD
        return {"message": f"No model with id {models_id}"}, status.HTTP_404_NOT_FOUND
=======
        return {"message": f"ID: {models_id}"}, status.HTTP_404_NOT_FOUND
>>>>>>> 7c09149d

    # we will read the shape collections from the input
    shape_collections = []

    # get shacl_engine from the query params, default to pyshacl
    shacl_engine = request.args.get("shacl_engine", "pyshacl")

    # no body provided -- default to model manifest
    if request.content_length is None:
        shape_collections = [model.get_manifest()]
    else:
        # get body
        if request.content_type != "application/json":
            return flask.Response(
                {"message": "request content type must be json"},
                status.HTTP_400_BAD_REQUEST,
            )
        try:
            body = request.json
        except Exception as e:
            return {"message": f"cannot read body {e}"}, status.HTTP_400_BAD_REQUEST

        if body is not None and not isinstance(body, dict):
            return {"message": "body is not dict"}, status.HTTP_400_BAD_REQUEST
        body = body if body is not None else {}
        nonexistent_libraries = []
        for library_id in body.get("library_ids", []):
            try:
                shape_collection = Library.load(library_id).get_shape_collection()
                shape_collections.append(shape_collection)
            except LibraryNotFound:
                nonexistent_libraries.append(library_id)
        if len(nonexistent_libraries) > 0:
            return {
                "message": f"Libraries with ids {nonexistent_libraries} do not exist"
            }, status.HTTP_400_BAD_REQUEST

    # temporarily change the SHACL engine
    bm = get_building_motif()
    old_shacl_engine = bm.shacl_engine
    bm.shacl_engine = shacl_engine

    # if shape_collections is empty, model.validate will default to the model's manifest
    vaildation_context = model.validate(
        shape_collections, error_on_missing_imports=False
    )
    # change the SHACL engine back
    bm.shacl_engine = old_shacl_engine

    return {
        "message": vaildation_context.report_string,
        "valid": vaildation_context.valid,
        "reasons": {
            focus_node: list(set(gd.reason() for gd in grahdiffs))
            for focus_node, grahdiffs in vaildation_context.diffset.items()
        },
    }, status.HTTP_200_OK


@blueprint.route("/<models_id>/validate_shape", methods=(["POST"]))
def validate_shape(models_id: int) -> flask.Response:
    # get model
    try:
        model = Model.load(models_id)
    except ModelNotFound:
<<<<<<< HEAD
        return {"message": f"No model with id {models_id}"}, status.HTTP_404_NOT_FOUND
=======
        return {"message": f"ID: {models_id}"}, status.HTTP_404_NOT_FOUND
>>>>>>> 7c09149d

    # get body
    if request.content_type != "application/json":
        return flask.Response(
            {"message": "request content type must be json"},
            status.HTTP_400_BAD_REQUEST,
        )
    try:
        body = request.json
    except Exception as e:
        return {"message": f"cannot read body {e}"}, status.HTTP_400_BAD_REQUEST

    if not isinstance(body, dict):
        return {"message": "body is not dict"}, status.HTTP_400_BAD_REQUEST

    # shape collections
    shape_collections = []
    nonexistent_shape_collections = []
    for shape_collection_id in body.get("shape_collection_ids", []):
        try:
            shape_collection = ShapeCollection.load(shape_collection_id)
            shape_collections.append(shape_collection)
        except ShapeCollectionNotFound:
            nonexistent_shape_collections.append(shape_collection_id)
    if len(nonexistent_shape_collections) > 0:
        return {
            "message": f"shape collections with ids {nonexistent_shape_collections} do not exist"
        }, status.HTTP_400_BAD_REQUEST

    if body.get("target_class", None) is None:
        return {
            "message": "target class is required to execute this endpoint"
        }, status.HTTP_400_BAD_REQUEST

    shape_uris = [URIRef(shape_uri) for shape_uri in body.get("shape_uris", [])]
    target_class = URIRef(body.get("target_class"))

    # test
    conformance = model.test_model_against_shapes(
        shape_collections=shape_collections,
        shapes_to_test=shape_uris,
        target_class=target_class,
    )

    result = {}
    for shape_uri, validation_context in conformance.items():
        diffsets = validation_context.diffset.values()
        reasons = [diff.reason() for diffset in diffsets for diff in diffset]
        result[shape_uri] = reasons

    return result, status.HTTP_200_OK<|MERGE_RESOLUTION|>--- conflicted
+++ resolved
@@ -40,11 +40,7 @@
     try:
         model = current_app.building_motif.table_connection.get_db_model(models_id)
     except ModelNotFound:
-<<<<<<< HEAD
-        return {"message": f"No model with id {models_id}"}, status.HTTP_404_NOT_FOUND
-=======
-        return {"message": f"ID: {models_id}"}, status.HTTP_404_NOT_FOUND
->>>>>>> 7c09149d
+        return {"message": f"ID: {models_id}"}, status.HTTP_404_NOT_FOUND
 
     return jsonify(serialize(model)), status.HTTP_200_OK
 
@@ -61,11 +57,7 @@
     try:
         model = Model.load(models_id)
     except ModelNotFound:
-<<<<<<< HEAD
-        return {"message": f"No model with id {models_id}"}, status.HTTP_404_NOT_FOUND
-=======
-        return {"message": f"ID: {models_id}"}, status.HTTP_404_NOT_FOUND
->>>>>>> 7c09149d
+        return {"message": f"ID: {models_id}"}, status.HTTP_404_NOT_FOUND
 
     g = Graph() + model.graph
 
@@ -84,11 +76,7 @@
     try:
         model = Model.load(models_id)
     except ModelNotFound:
-<<<<<<< HEAD
-        return {"message": f"No model with id {models_id}"}, status.HTTP_404_NOT_FOUND
-=======
-        return {"message": f"ID: {models_id}"}, status.HTTP_404_NOT_FOUND
->>>>>>> 7c09149d
+        return {"message": f"ID: {models_id}"}, status.HTTP_404_NOT_FOUND
 
     result = model.graph.query(
         """
@@ -150,11 +138,7 @@
     try:
         model = Model.load(models_id)
     except ModelNotFound:
-<<<<<<< HEAD
-        return {"message": f"No model with id {models_id}"}, status.HTTP_404_NOT_FOUND
-=======
-        return {"message": f"ID: {models_id}"}, status.HTTP_404_NOT_FOUND
->>>>>>> 7c09149d
+        return {"message": f"ID: {models_id}"}, status.HTTP_404_NOT_FOUND
 
     if request.content_type != "application/xml":
         return {
@@ -182,11 +166,7 @@
     try:
         model = Model.load(models_id)
     except ModelNotFound:
-<<<<<<< HEAD
-        return {"message": f"No model with id {models_id}"}, status.HTTP_404_NOT_FOUND
-=======
-        return {"message": f"ID: {models_id}"}, status.HTTP_404_NOT_FOUND
->>>>>>> 7c09149d
+        return {"message": f"ID: {models_id}"}, status.HTTP_404_NOT_FOUND
 
     # we will read the shape collections from the input
     shape_collections = []
@@ -252,11 +232,7 @@
     try:
         model = Model.load(models_id)
     except ModelNotFound:
-<<<<<<< HEAD
-        return {"message": f"No model with id {models_id}"}, status.HTTP_404_NOT_FOUND
-=======
-        return {"message": f"ID: {models_id}"}, status.HTTP_404_NOT_FOUND
->>>>>>> 7c09149d
+        return {"message": f"ID: {models_id}"}, status.HTTP_404_NOT_FOUND
 
     # get body
     if request.content_type != "application/json":
