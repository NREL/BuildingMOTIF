from typing import Dict, List

import flask
from flask import Blueprint, current_app, jsonify
from flask_api import status
from rdflib import URIRef

from buildingmotif.api.serializers.library import serialize
from buildingmotif.database.errors import LibraryNotFound
from buildingmotif.dataclasses.shape_collection import ShapeCollection

blueprint = Blueprint("libraries", __name__)

get_shape_query = """
    PREFIX sh: <http://www.w3.org/ns/shacl#>
    PREFIX rdfs: <http://www.w3.org/2000/01/rdf-schema#>
    PREFIX skos: <http://www.w3.org/2004/02/skos/core#>
    SELECT ?shape ?label ?desc
    WHERE {
        ?shape a sh:NodeShape ;
            sh:targetClass|sh:targetSubjectOf|sh:targetObjectsOf|sh:targetNode ?target .
        OPTIONAL { ?shape rdfs:label ?label }
        OPTIONAL { ?shape skos:description ?desc }
    }
"""


@blueprint.route("", methods=(["GET"]))
def get_all_libraries() -> flask.Response:
    """Get all libraries.

    :return: all libraries
    :rtype: flask.Response
    """
    db_libs = current_app.building_motif.table_connection.get_all_db_libraries()

    return jsonify(serialize(db_libs)), status.HTTP_200_OK


@blueprint.route("/shapes", methods=(["GET"]))
def get_all_shapes() -> flask.Response:
    """Get all shapes.

    :return: all shapes
    :rtype: flask.Response
    """
    definition_types = [
        URIRef("https://nrel.gov/BuildingMOTIF#Sequence_Of_Operations"),
        URIRef("https://nrel.gov/BuildingMOTIF#Analytics_Application"),
        URIRef("https://nrel.gov/BuildingMOTIF#System_Specification"),
    ]
    results: Dict[URIRef, List[Dict]] = {dt: [] for dt in definition_types}

    db_libs = current_app.building_motif.table_connection.get_all_db_libraries()
    for db_lib in db_libs:
        shape_collection = ShapeCollection.load(db_lib.shape_collection.id)
        for dt in definition_types:
            results[dt] += [
                {
                    "shape_uri": str(shape),
                    "label": label,
                    "library_name": db_lib.name,
                    "shape_collection_id": shape_collection.id,
                }
                for (shape, label) in shape_collection.get_shapes_of_definition_type(
                    dt, include_labels=True
                )
            ]

    return jsonify(results), status.HTTP_200_OK


@blueprint.route("/<library_id>", methods=(["GET"]))
def get_library(library_id: int) -> flask.Response:
    """Get library by id.

    :param library_id: library id
    :type library_id: int
    :return: requested library
    :rtype: flask.Response
    """
    try:
        db_lib = current_app.building_motif.table_connection.get_db_library(library_id)
    except LibraryNotFound:
<<<<<<< HEAD
        return {
            "message": f"No library with id {library_id}"
        }, status.HTTP_404_NOT_FOUND
=======
        return {"message": f"ID: {library_id}"}, status.HTTP_404_NOT_FOUND
>>>>>>> 7c09149d

    return jsonify(serialize(db_lib)), status.HTTP_200_OK<|MERGE_RESOLUTION|>--- conflicted
+++ resolved
@@ -82,12 +82,6 @@
     try:
         db_lib = current_app.building_motif.table_connection.get_db_library(library_id)
     except LibraryNotFound:
-<<<<<<< HEAD
-        return {
-            "message": f"No library with id {library_id}"
-        }, status.HTTP_404_NOT_FOUND
-=======
         return {"message": f"ID: {library_id}"}, status.HTTP_404_NOT_FOUND
->>>>>>> 7c09149d
 
     return jsonify(serialize(db_lib)), status.HTTP_200_OK