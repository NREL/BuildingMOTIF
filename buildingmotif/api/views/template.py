from io import StringIO
from typing import Dict

import flask
from flask import Blueprint, current_app, jsonify, request
from flask_api import status
from rdflib import Literal, URIRef
from rdflib.term import Node

from buildingmotif.api.serializers.template import serialize
from buildingmotif.database.errors import ModelNotFound, TemplateNotFound
from buildingmotif.dataclasses import Model, Template
from buildingmotif.ingresses import CSVIngress, TemplateIngress

blueprint = Blueprint("templates", __name__)


@blueprint.route("", methods=(["GET"]))
def get_all_templates() -> flask.Response:
    """Get all templates.

    :return: all templates
    :rtype: flask.Response
    """
    db_templates = current_app.building_motif.table_connection.get_all_db_templates()

    return jsonify(serialize(db_templates)), status.HTTP_200_OK


@blueprint.route("/<templates_id>", methods=(["GET"]))
def get_template(templates_id: int) -> flask.Response:
    """Get template by id.

    :param templates_id: template id
    :type templates_id: int
    :return: requested template
    :rtype: flask.Response
    """
    include_parameters = request.args.get("parameters", False)

    try:
        template = current_app.building_motif.table_connection.get_db_template(
            templates_id
        )
    except TemplateNotFound:
<<<<<<< HEAD
        return {
            "message": f"No template with id {templates_id}"
        }, status.HTTP_404_NOT_FOUND
=======
        return {"message": f"ID: {templates_id}"}, status.HTTP_404_NOT_FOUND
>>>>>>> 7c09149d

    return jsonify(serialize(template, include_parameters)), status.HTTP_200_OK


@blueprint.route("/<template_id>/evaluate/ingress", methods=(["POST"]))
def evaluate_ingress(template_id: int) -> flask.Response:
    # get template
    try:
        template = Template.load(template_id)
    except TemplateNotFound:
<<<<<<< HEAD
        return {
            "message": f"No template with id {template_id}"
        }, status.HTTP_404_NOT_FOUND
=======
        return {"message": f"ID: {template_id}"}, status.HTTP_404_NOT_FOUND
>>>>>>> 7c09149d

    # get model
    model_id = request.args.get("model_id")
    if model_id is None:
        return {
            "message": "must contain query param 'model_id'"
        }, status.HTTP_400_BAD_REQUEST
    try:
        model = Model.load(model_id)
    except ModelNotFound:
<<<<<<< HEAD
        return {"message": f"No model with id {model_id}"}, status.HTTP_404_NOT_FOUND
=======
        return {"message": f"ID: {model_id}"}, status.HTTP_404_NOT_FOUND
>>>>>>> 7c09149d

    # get file
    raw_data = flask.request.get_data()
    if raw_data is None:
        return {"message": "no file recieved."}, status.HTTP_400_NOT_FOUND

    # evaluate template
    try:
        data = StringIO(raw_data.decode("utf-8"))
        csv_ingress = CSVIngress(data=data)
        template_ingress = TemplateIngress(
            template.inline_dependencies(), None, csv_ingress
        )
        graph_or_template = template_ingress.graph(model.name)
    except Exception:
        return {"message": "Invalid csv."}, status.HTTP_400_BAD_REQUEST

    # parse bindings from input JSON
    if isinstance(graph_or_template, Template):
        graph = graph_or_template.body
    else:
        graph = graph_or_template

    return graph.serialize(format="ttl"), status.HTTP_200_OK


@blueprint.route("/<template_id>/evaluate/bindings", methods=(["POST"]))
def evaluate_bindings(template_id: int) -> flask.Response:
    """evaluate template with giving binding

    :param template_id: id of template
    :type template_id: int
    :return: evaluated Group
    :rtype: flask.Response
    """
    try:
        template = Template.load(template_id)
    except TemplateNotFound:
<<<<<<< HEAD
        return {
            "message": f"No template with id {template_id}"
        }, status.HTTP_404_NOT_FOUND
=======
        return {"message": f"ID: {template_id}"}, status.HTTP_404_NOT_FOUND
>>>>>>> 7c09149d

    if request.content_type != "application/json":
        return {
            "message": "request content type must be json"
        }, status.HTTP_400_BAD_REQUEST

    model_id = request.get_json().get("model_id")
    if model_id is None:
        return {"message": "body must contain 'model_id'"}, status.HTTP_400_BAD_REQUEST
    try:
        model = Model.load(model_id)
    except ModelNotFound:
<<<<<<< HEAD
        return {"message": f"No model with id {model_id}"}, status.HTTP_404_NOT_FOUND
=======
        return {"message": f"ID: {model_id}"}, status.HTTP_404_NOT_FOUND
>>>>>>> 7c09149d

    bindings = request.get_json().get("bindings")
    if bindings is None:
        return {"message": "body must contain 'bindings'"}, status.HTTP_400_BAD_REQUEST
    bindings = get_bindings(bindings)
    bindings = {k: model.name.rstrip("/") + "/" + v for k, v in bindings.items()}

    # parse bindings from input JSON
    graph_or_template = template.evaluate(bindings=bindings)
    if isinstance(graph_or_template, Template):
        graph = graph_or_template.body
    else:
        graph = graph_or_template

    return graph.serialize(format="ttl"), status.HTTP_200_OK


def get_bindings(binding_dict) -> Dict[str, Node]:
    """type binding_dict values to nodes

    given:
        {name: {@id or @literal: value}}

    return:
        {name: typed value}

    :param binding_dict: untyped bindings
    :type binding_dict: dict
    :return: typed dict
    :rtype: Dict[str, Node]
    """
    bindings = {}
    for param, definition in binding_dict.items():
        if "@id" in definition:
            bindings[param] = URIRef(definition["@id"])
        if "@literal" in definition:
            dtype = definition.get("@datatype")
            bindings[param] = Literal(
                definition["@literal"], datatype=URIRef(dtype) if dtype else None
            )
    return bindings<|MERGE_RESOLUTION|>--- conflicted
+++ resolved
@@ -43,13 +43,7 @@
             templates_id
         )
     except TemplateNotFound:
-<<<<<<< HEAD
-        return {
-            "message": f"No template with id {templates_id}"
-        }, status.HTTP_404_NOT_FOUND
-=======
         return {"message": f"ID: {templates_id}"}, status.HTTP_404_NOT_FOUND
->>>>>>> 7c09149d
 
     return jsonify(serialize(template, include_parameters)), status.HTTP_200_OK
 
@@ -60,13 +54,7 @@
     try:
         template = Template.load(template_id)
     except TemplateNotFound:
-<<<<<<< HEAD
-        return {
-            "message": f"No template with id {template_id}"
-        }, status.HTTP_404_NOT_FOUND
-=======
         return {"message": f"ID: {template_id}"}, status.HTTP_404_NOT_FOUND
->>>>>>> 7c09149d
 
     # get model
     model_id = request.args.get("model_id")
@@ -77,11 +65,7 @@
     try:
         model = Model.load(model_id)
     except ModelNotFound:
-<<<<<<< HEAD
-        return {"message": f"No model with id {model_id}"}, status.HTTP_404_NOT_FOUND
-=======
         return {"message": f"ID: {model_id}"}, status.HTTP_404_NOT_FOUND
->>>>>>> 7c09149d
 
     # get file
     raw_data = flask.request.get_data()
@@ -120,13 +104,7 @@
     try:
         template = Template.load(template_id)
     except TemplateNotFound:
-<<<<<<< HEAD
-        return {
-            "message": f"No template with id {template_id}"
-        }, status.HTTP_404_NOT_FOUND
-=======
         return {"message": f"ID: {template_id}"}, status.HTTP_404_NOT_FOUND
->>>>>>> 7c09149d
 
     if request.content_type != "application/json":
         return {
@@ -139,11 +117,7 @@
     try:
         model = Model.load(model_id)
     except ModelNotFound:
-<<<<<<< HEAD
-        return {"message": f"No model with id {model_id}"}, status.HTTP_404_NOT_FOUND
-=======
         return {"message": f"ID: {model_id}"}, status.HTTP_404_NOT_FOUND
->>>>>>> 7c09149d
 
     bindings = request.get_json().get("bindings")
     if bindings is None:
