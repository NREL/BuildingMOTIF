--- conflicted
+++ resolved
@@ -358,27 +358,8 @@
         variable_counter += 1
         return varname
 
-<<<<<<< HEAD
-    # `<shape> sh:targetClass <class>` -> `?target rdf:type/rdfs:subClassOf* <class>`
-    targetClasses = graph.objects(shape, SH.targetClass | SH["class"])
-    tc_clauses = [
-        f"?target rdf:type/rdfs:subClassOf* {tc.n3()} .\n" for tc in targetClasses  # type: ignore
-    ]
-    if len(tc_clauses) > 1:
-        clauses += " UNION ".join(f"{{ {tc_clause} }}" for tc_clause in tc_clauses)
-    elif len(tc_clauses) == 1:
-        clauses += tc_clauses[0]
-
-    # handle targetSubjectsOf
-    targetSubjectsOf = graph.objects(shape, SH.targetSubjectsOf)
-    tso_clauses = [
-        f"?target {tso.n3()} ?ignore .\n" for tso in targetSubjectsOf  # type: ignore
-    ]
-    clauses += " UNION ".join(tso_clauses)
-=======
     # get all the target clauses
     clauses += _target_to_sparql(graph, shape, root_var)
->>>>>>> 7c09149d
 
     clauses += _clauses_on_nodeshape(graph, shape, root_var)
 
@@ -395,17 +376,11 @@
 
     # look at pshapes implicitly defined by sh:path
     for pshape in graph.subjects(predicate=SH.path):
-<<<<<<< HEAD
-        if pshape == shape: # skip the input 'shape', otherwise this will infinitely recurse
-            continue
-        path = _sh_path_to_path(graph, graph.value(pshape, SH.path))
-=======
         if (
             pshape == shape
         ):  # skip the input 'shape', otherwise this will infinitely recurse
             continue
         path = shacl_path_to_sparql_path(graph, graph.value(pshape, SH.path))
->>>>>>> 7c09149d
         if not graph.value(pshape, SH.qualifiedValueShape):
             pshapes_by_path[path].append(pshape)  # type: ignore
         else:
