import logging
import random
import string
from collections import defaultdict
from dataclasses import dataclass
from pathlib import Path
from typing import TYPE_CHECKING, Any, Dict, List, Optional, Set, Tuple, Union

import rdflib
from pyshacl.helper.path_helper import shacl_path_to_sparql_path
from pyshacl.shapes_graph import ShapesGraph
from rdflib import RDF, RDFS, Graph, URIRef
from rdflib.paths import ZeroOrMore, ZeroOrOne
from rdflib.term import Node

from buildingmotif import get_building_motif
from buildingmotif.namespaces import BMOTIF, OWL, SH
from buildingmotif.utils import Triple, copy_graph, get_template_parts_from_shape

if TYPE_CHECKING:
    from buildingmotif import BuildingMOTIF
    from buildingmotif.dataclasses import Library

ONTOLOGY_FILE = (
    Path(__file__).resolve().parents[1] / "resources" / "building_motif_ontology.ttl"
)
ontology = rdflib.Graph().parse(ONTOLOGY_FILE)


@dataclass
class ShapeCollection:
    """This class mirrors :py:class:`database.tables.DBShapeCollection`."""

    _id: int
    graph: rdflib.Graph
    _bm: "BuildingMOTIF"

    @classmethod
    def create(cls) -> "ShapeCollection":
        """Create a new ShapeCollection.

        :return: new ShapeCollection
        :rtype: ShapeCollection
        """
        bm = get_building_motif()
        db_shape_collection = bm.table_connection.create_db_shape_collection()
        graph = bm.graph_connection.create_graph(
            db_shape_collection.graph_id, rdflib.Graph()
        )

        return cls(_id=db_shape_collection.id, graph=graph, _bm=bm)

    @classmethod
    def load(cls, id: int) -> "ShapeCollection":
        """Get ShapeCollection from database by id.

        :param id: ShapeCollection id
        :type id: int
        :return: ShapeCollection
        :rtype: ShapeCollection
        """
        bm = get_building_motif()
        db_shape_collection = bm.table_connection.get_db_shape_collection(id)
        graph = bm.graph_connection.get_graph(db_shape_collection.graph_id)

        return cls(_id=db_shape_collection.id, graph=graph, _bm=bm)

    @property
    def id(self) -> Optional[int]:
        return self._id

    @id.setter
    def id(self, new_id):
        raise AttributeError("Cannot modify db id")

    @property
    def graph_name(self) -> Optional[URIRef]:
        """
        Returns the name of the graph (subject of "a owl:Ontology")
        if one exists
        """
        # will be None if this is not found
        return self.graph.value(predicate=RDF.type, object=OWL.Ontology)  # type: ignore

    def add_triples(self, *triples: Triple) -> None:
        """Add the given triples to the graph.

        :param triples: a sequence of triples to add to the graph
        :type triples: Triple
        """
        for triple in triples:
            self.graph.add(triple)

    def add_graph(self, graph: rdflib.Graph) -> None:
        """Add the given graph to the ShapeCollection.

        :param graph: the graph to add to the ShapeCollection
        :type graph: rdflib.Graph
        """
        self.graph += graph

    def _cbd(self, shape_name, self_contained=True):
        """Retrieves the Concise Bounded Description (CBD) of the shape."""
        cbd = self.graph.cbd(shape_name)
        # if computing self-contained, do the fixed-point computation produced by unioning
        # the CBDs of all nodes in the current CBD until the graph does not change
        changed = True
        while self_contained and changed:
            new_g = rdflib.Graph()
            for node in cbd.all_nodes():
                new_g += self.graph.cbd(node)
            new_cbd = new_g + cbd
            changed = len(new_cbd) > cbd
            cbd = new_cbd
        return cbd

    def resolve_imports(
        self, recursive_limit: int = -1, error_on_missing_imports: bool = True
    ) -> "ShapeCollection":
        """Resolves `owl:imports` to as many levels as requested.

        By default, all `owl:imports` are recursively resolved. This limit can
        be changed to 0 to suppress resolving imports, or to 1..n to handle
        recursion up to that limit.

        :param recursive_limit: how many levels of `owl:imports` to resolve,
            defaults to -1 (all)
        :type recursive_limit: int, optional
        :param error_on_missing_imports: if True, raises an error if any of the dependency
            ontologies are missing (i.e. they need to be loaded into BuildingMOTIF), defaults
            to True
        :type error_on_missing_imports: bool, optional
        :return: a new ShapeCollection with the types resolved
        :rtype: ShapeCollection
        """
        resolved_namespaces: Set[rdflib.URIRef] = set()
        resolved = _resolve_imports(
            self.graph,
            recursive_limit,
            resolved_namespaces,
            error_on_missing_imports=error_on_missing_imports,
        )
        new_sc = ShapeCollection.create()
        new_sc.add_graph(resolved)
        return new_sc

    @classmethod
    def _get_subclasses_of_definition_type(
        cls, definition_type: URIRef
    ) -> List[URIRef]:
        """Get all the definition types in the ontology that are subclasses in
        the given definition types.

        :param definition_type: the given definition type
        :type definition_type: URIRef
        :return: list of included definition types
        :rtype: List[URIRef]
        """
        children = ontology.subjects(RDFS.subClassOf, definition_type)

        results = [definition_type]
        for child in children:
            results += cls._get_subclasses_of_definition_type(child)

        return results

    @classmethod
    def _get_included_domains(cls, domain: URIRef) -> List[URIRef]:
        """Get all the domains in the ontology that are included in the given
        domains.

        :param domain: the given domain
        :type domain: URIRef
        :return: list of included domains
        :rtype: List[URIRef]
        """
        children = ontology.subjects(BMOTIF.includes, domain)

        results = [domain]
        for child in children:
            results += cls._get_included_domains(child)

        return results

    def infer_templates(self, library: "Library") -> None:
        """Infer templates from the graph in this ShapeCollection and add them to the given library.

        :param library: The library to add inferred templates to
        :type library: Library
        """
        # we need to do the Library import here to avoid circular imports
        from buildingmotif.dataclasses.library import Library

        imports_closure = copy_graph(self.graph)
        for dependency in self.graph.objects(predicate=rdflib.OWL.imports):
            try:
                lib = Library.load(name=str(dependency))
                imports_closure += lib.get_shape_collection().graph
            except Exception as e:
                logging.warning(
                    f"An ontology could not resolve a dependency on {dependency} ({e}). Check this is loaded into BuildingMOTIF"
                )
                continue

        class_candidates = set(self.graph.subjects(rdflib.RDF.type, rdflib.OWL.Class))
        shape_candidates = set(
            self.graph.subjects(rdflib.RDF.type, rdflib.SH.NodeShape)
        )
        candidates = class_candidates.intersection(shape_candidates)

        template_id_lookup: Dict[str, int] = {}
        dependency_cache: Dict[int, List[Dict[Any, Any]]] = {}

        for candidate in candidates:
            assert isinstance(candidate, rdflib.URIRef)
            partial_body, deps = get_template_parts_from_shape(
                candidate, imports_closure
            )
            templ = library.create_template(str(candidate), partial_body)
            dependency_cache[templ.id] = deps
            template_id_lookup[str(candidate)] = templ.id

        library._resolve_template_dependencies(template_id_lookup, dependency_cache)

    def get_shapes_of_definition_type(
        self, definition_type: URIRef, include_labels=False
    ) -> Union[List[URIRef], List[Tuple[URIRef, str]]]:
        """Get subjects present in shape of the definition type.

        :param definition_type: desired definition type
        :type definition_type: URIRef
        :return: subjects
        :rtype: List[URIRef]
        """
        definition_types = self._get_subclasses_of_definition_type(definition_type)

        results = []
        for definition_type in definition_types:
            instances = self.graph.subjects(RDF.type, definition_type)
            if include_labels:
                results += [
                    (shape, self.graph.value(shape, RDFS.label)) for shape in instances
                ]
            else:
                results += instances

        return results

    def get_shapes_of_domain(self, domain: URIRef) -> List[URIRef]:
        """Get subjects present in shape of domain type.

        :param domain: desired domain
        :type domain: URIRef
        :return: subjects
        :rtype: List[URIRef]
        """
        included_domains = self._get_included_domains(domain)

        results = []
        for domain in included_domains:
            results += self.graph.subjects(RDF.type, domain)

        return results

    def get_shapes_about_class(
        self, rdf_type: URIRef, contexts: Optional[List["ShapeCollection"]] = None
    ) -> List[URIRef]:
        """Returns a list of shapes that either target the given class (or
        superclasses of it), or otherwise only apply to URIs of the given type.

        :param rdf_type: an OWL class
        :type rdf_type: URIRef
        :param contexts: list of ShapeCollections that help determine the class
            structure
        :type contexts: List["ShapeCollection"], optional
        :return: a list of shapes in this ShapeCollection that concern that
            class
        :rtype: List[URIRef]
        """
        # merge the contexts together w/ our graph if they are provided, else
        # just use the existing shape collection graph
        if contexts is not None:
            context = sum(map(lambda x: x.graph, contexts), rdflib.Graph())
            graph = self.graph + context
        else:
            graph = self.graph
        rows = graph.query(
            f"""
            PREFIX sh: <http://www.w3.org/ns/shacl#>
            PREFIX rdf: <http://www.w3.org/1999/02/22-rdf-syntax-ns#>
            PREFIX rdfs: <http://www.w3.org/2000/01/rdf-schema#>
            SELECT ?shape WHERE {{
            ?shape a sh:NodeShape .
            {rdf_type.n3()} rdfs:subClassOf* ?class .
            {{ ?shape sh:targetClass ?class }}
            UNION
            {{ ?shape sh:class ?class }}
        }}"""
        )
        return [row[0] for row in rows]  # type: ignore

    def shape_to_query(self, shape: URIRef) -> str:
        """
        This method takes a URI representing a SHACL shape as an argument and returns
        a SPARQL query selecting the information which would be used to satisfy that
        SHACL shape. This uses the following rules:
        - `<shape> sh:targetClass <class>` -> `?target rdf:type/rdfs:subClassOf* <class>`
        - `<shape> sh:property [ sh:path <path>; sh:class <class>; sh:name <name> ]` ->
            ?target <path> ?name . ?name rdf:type/rdfs:subClassOf* <class>
        - `<shape> sh:property [ sh:path <path>; sh:hasValue <value>]` ->
            ?target <path> <value>
        """
        clauses, project = _shape_to_where(self.graph, shape, "?target")
        preamble = """PREFIX sh: <http://www.w3.org/ns/shacl#>
PREFIX rdf: <http://www.w3.org/1999/02/22-rdf-syntax-ns#>
PREFIX rdfs: <http://www.w3.org/2000/01/rdf-schema#>
        """
        return f"{preamble} SELECT {' '.join(project)} WHERE {{\n{clauses}\n}}"


def _is_list(graph: Graph, node: Node):
    return (node, RDF.first, None) in graph


def _target_to_sparql(graph: Graph, nodeshape: Node, root_var: str = "?target") -> str:
    """
    Takes the nodeshape and returns the SPARQL query that would be used to
    find the target nodes of that nodeshape. This is a helper function for
    _shape_to_where
    Handles:
    - targetClass
    - targetSubjectsOf
    - targetObjectsOf
    - targetNode

    If there is more than one of these clauses on the nodeshape, they are
    combined with a UNION.

    Returns the string of the query.
    """

    # get all the clauses for the targetClass
    targetClasses = graph.objects(nodeshape, SH.targetClass)
    tc_clauses = [
        f"{root_var} rdf:type/rdfs:subClassOf* {tc.n3()} .\n" for tc in targetClasses  # type: ignore
    ]
    # get all the clauses for the targetSubjectsOf
    targetSubjectsOf = graph.objects(nodeshape, SH.targetSubjectsOf)
    tso_clauses = [
        f"{root_var} {tso.n3()} ?ignore .\n" for tso in targetSubjectsOf  # type: ignore
    ]
    # get all the clauses for the targetObjectsOf
    targetObjectsOf = graph.objects(nodeshape, SH.targetObjectsOf)
    too_clauses = [
        f"?ignore {too.n3()} {root_var} .\n" for too in targetObjectsOf  # type: ignore
    ]

    # get all the clauses for the targetNode
    targetNode = list(graph.objects(nodeshape, SH.targetNode))
    tn_clauses = [
        f"BIND({tn.n3()} AS {root_var}) .\n" for tn in targetNode  # type: ignore
    ]

    # combine all the clauses with a UNION
    all_clauses = tc_clauses + tso_clauses + too_clauses + tn_clauses
    return " UNION ".join(f"{{ {clause} }}" for clause in all_clauses)


def _clauses_on_nodeshape(
    graph: Graph, nodeshape: Node, root_variable: str = "?target"
) -> str:
    """handles the constraint components on a node shape (other than targetClass, targetSubjectsOf, targetObjectsOf, targetNode).
    Builds up the SPARQL query for the given node shape, starting with the given root variable.
    """
    clauses = []
    # handle sh:class
    for class_constraint in graph.objects(nodeshape, SH["class"]):
        clauses.append(
            f"{root_variable} rdf:type/rdfs:subClassOf* {class_constraint.n3()} .\n"
        )

    return " ".join(clauses)


def _shape_to_where(
    graph: Graph, shape: URIRef, root_var: str = "?target"
) -> Tuple[str, List[str]]:
    # we will build the query as a string
    clauses: str = ""
    # build up the SELECT clause as a set of vars
    project: Set[str] = {root_var}

    # local state for generating unique variable names
    prefix = "".join(random.choice(string.ascii_lowercase) for _ in range(2))
    variable_counter = 0

    def get_varname(shape):
        """
        Uses graph.value(shape, SH.name | RDFS.label) to get a name if it exists,
        converting to a string if it is a Literal. Otherwise, generates a new unique
        variable name.
        """
        name = graph.value(shape, SH.name | RDFS.label)
        if isinstance(name, rdflib.Literal):
            name = str(name)
        if name:
            return name.replace(" ", "_")

        # generate symbol
        nonlocal variable_counter
        varname = f"{prefix}{variable_counter}"
        variable_counter += 1
        return varname

    shape_graph = ShapesGraph(graph)

    # get all the target clauses
    clauses += _target_to_sparql(graph, shape, root_var)

    clauses += _clauses_on_nodeshape(graph, shape, root_var)

    # find all of the non-qualified property shapes. All of these will use the same variable
    # for all uses of the same sh:path value
    pshapes_by_path: Dict[Node, List[Node]] = defaultdict(list)
    qualified_pshapes: Set[Node] = set()
    for pshape in graph.objects(shape, SH.property):
        path = shacl_path_to_sparql_path(shape_graph, graph.value(pshape, SH.path))
        if not graph.value(pshape, SH.qualifiedValueShape):
            pshapes_by_path[path].append(pshape)  # type: ignore
        else:
            qualified_pshapes.add(pshape)

    # look at pshapes implicitly defined by sh:path
    for pshape in graph.subjects(predicate=SH.path):
        if (
            pshape == shape
        ):  # skip the input 'shape', otherwise this will infinitely recurse
            continue
        path = shacl_path_to_sparql_path(shape_graph, graph.value(pshape, SH.path))
        if not graph.value(pshape, SH.qualifiedValueShape):
            pshapes_by_path[path].append(pshape)  # type: ignore
        else:
            qualified_pshapes.add(pshape)

    for dep_shape in graph.objects(shape, SH.node):
        dep_clause, dep_project = _shape_to_where(graph, dep_shape, root_var)
        clauses += dep_clause
        project.update(dep_project)

    for or_clause in graph.objects(shape, SH["or"]):
        items = list(graph.objects(or_clause, (RDF.rest * ZeroOrMore) / RDF.first))  # type: ignore
        or_parts = []
        for item in items:
            or_body, or_project = _shape_to_where(graph, item, root_var)
            or_parts.append(or_body)
            project.update(or_project)
        clauses += " UNION ".join(f"{{ {or_body} }}" for or_body in or_parts)

    # 'pshapes_by_path' maps a path to all of the property shapes that use that path on the target
    # assign a unique variable for each sh:path w/o a qualified shape
    pshape_vars: Dict[Node, str] = {}
    for pshape_list in pshapes_by_path.values():
        # get name if it exists, otherwise generate a new one
        pshape_name = get_varname(pshape_list[0])
        varname = f"?{pshape_name}"
        for pshape in pshape_list:
            pshape_vars[pshape] = varname

    for pshape in graph.objects(shape, SH.property):
        # get the varname if we've already assigned one for this pshape above,
        # or generate a new one. When generating a name, use the SH.name|RDFS.label field
        # in the PropertyShape or generate a unique one
        name = pshape_vars.get(
            pshape,
<<<<<<< HEAD
            f"?{graph.value(pshape, SH.name | RDFS.label) or gensym()}".replace(
                " ", "_"
            ),
=======
            f"?{get_varname(pshape)}".replace(" ", "_"),
>>>>>>> 71958151
        )
        path = shacl_path_to_sparql_path(graph, graph.value(pshape, SH.path))
        qMinCount = graph.value(pshape, SH.qualifiedMinCount) or 0

        pclass = graph.value(
            pshape, (SH["qualifiedValueShape"] * ZeroOrOne / SH["class"])  # type: ignore
        )
        if pclass:
            clause = f"{root_var} {path} {name} .\n {name} rdf:type/rdfs:subClassOf* {pclass.n3()} .\n"
            if qMinCount == 0:
                clause = f"OPTIONAL {{ {clause} }} .\n"
            clauses += clause
            project.add(name)

        pnode = graph.value(
            pshape, (SH["qualifiedValueShape"] * ZeroOrOne / SH["node"])  # type: ignore
        )
        if pnode:
            node_clauses, node_project = _shape_to_where(graph, pnode, root_var)
            clause = f"{root_var} {path} {name} .\n"
            clause += node_clauses.replace(root_var, name)
            if qMinCount == 0:
                clause = f"OPTIONAL {{ {clause} }}"
            clauses += clause
            project.update({p.replace(root_var, name) for p in node_project})

        or_values = graph.value(
            pshape, (SH["qualifiedValueShape"] * ZeroOrOne / SH["or"])
        )
        if or_values:
            # or clauses share the variable name. Get the variablen name from the SH.name
            # or RDFS.label for the current pshape, or generate a new one
            or_var = get_varname(pshape)
            or_var = f"?{or_var}".replace(" ", "_")
            # connect ?target to the variable that will be used in the OR clauses
            clauses += f"{root_var} {path} {or_var} .\n"
            items = list(graph.objects(or_values, (RDF.rest * ZeroOrMore) / RDF.first))
            or_parts = []
            for item in items:
                or_body, or_project = _shape_to_where(graph, item, or_var)
                or_parts.append(or_body)
                project.update(or_project)
            clauses += " UNION ".join(f"{{ {or_body} }}" for or_body in or_parts)

        pvalue = graph.value(pshape, SH.hasValue)
        if pvalue:
            clauses += f"{root_var} {path} {pvalue.n3()} .\n"

        if not pclass and not pnode and not or_values and not pvalue:
            clauses += f"{root_var} {path} {name} .\n"

    return clauses, list(project)


def _resolve_imports(
    graph: rdflib.Graph,
    recursive_limit: int,
    seen: Set[rdflib.URIRef],
    error_on_missing_imports: bool = True,
) -> rdflib.Graph:
    from buildingmotif.dataclasses.library import Library

    bm = get_building_motif()

    logger = logging.getLogger(__name__)

    if recursive_limit == 0:
        return graph
    new_g = copy_graph(graph)
    for ontology in graph.objects(predicate=OWL.imports):
        if ontology in seen:
            continue
        seen.add(ontology)

        # go find the graph definition from our libraries
        try:
            lib = Library.load(name=ontology)
            sc_to_add = lib.get_shape_collection()
        except Exception as e:
            logger.warning(
                "Could not resolve import of %s from Libraries (%s). Trying shape collections",
                ontology,
                e,
            )
            sc_to_add = None

        # search through our shape collections for a graph with the provided name
        if sc_to_add is None:
            for shape_collection in bm.table_connection.get_all_db_shape_collections():
                sc = ShapeCollection.load(shape_collection.id)
                if sc.graph_name == ontology:
                    sc_to_add = sc
                    break
            logger.warning(
                "Could not resolve import of %s from Libraries. Trying shape collections",
                ontology,
            )

        if sc_to_add is None:
            if error_on_missing_imports:
                raise Exception("Could not resolve import of %s", ontology)
            continue

        dependency = _resolve_imports(
            sc_to_add.graph,
            recursive_limit - 1,
            seen,
            error_on_missing_imports=error_on_missing_imports,
        )
        new_g += dependency
    return new_g<|MERGE_RESOLUTION|>--- conflicted
+++ resolved
@@ -472,13 +472,7 @@
         # in the PropertyShape or generate a unique one
         name = pshape_vars.get(
             pshape,
-<<<<<<< HEAD
-            f"?{graph.value(pshape, SH.name | RDFS.label) or gensym()}".replace(
-                " ", "_"
-            ),
-=======
             f"?{get_varname(pshape)}".replace(" ", "_"),
->>>>>>> 71958151
         )
         path = shacl_path_to_sparql_path(graph, graph.value(pshape, SH.path))
         qMinCount = graph.value(pshape, SH.qualifiedMinCount) or 0
