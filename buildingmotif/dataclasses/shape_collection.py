import logging
import random
import string
from collections import defaultdict
from dataclasses import dataclass
from pathlib import Path
<<<<<<< HEAD
from typing import TYPE_CHECKING, Dict, List, Optional, Set, Tuple
=======
from typing import TYPE_CHECKING, Dict, List, Optional, Set, Tuple, Union
>>>>>>> f6db05d0

import rdflib
from rdflib import RDF, RDFS, Graph, URIRef
from rdflib.paths import ZeroOrMore, ZeroOrOne
from rdflib.term import Node

from buildingmotif import get_building_motif
from buildingmotif.namespaces import BMOTIF, OWL, SH
from buildingmotif.utils import Triple, copy_graph

if TYPE_CHECKING:
    from buildingmotif import BuildingMOTIF

ONTOLOGY_FILE = (
    Path(__file__).resolve().parents[1] / "resources" / "building_motif_ontology.ttl"
)
ontology = rdflib.Graph().parse(ONTOLOGY_FILE)


@dataclass
class ShapeCollection:
    """This class mirrors :py:class:`database.tables.DBShapeCollection`."""

    _id: int
    graph: rdflib.Graph
    _bm: "BuildingMOTIF"

    @classmethod
    def create(cls) -> "ShapeCollection":
        """Create a new ShapeCollection.

        :return: new ShapeCollection
        :rtype: ShapeCollection
        """
        bm = get_building_motif()
        db_shape_collection = bm.table_connection.create_db_shape_collection()
        graph = bm.graph_connection.create_graph(
            db_shape_collection.graph_id, rdflib.Graph()
        )

        return cls(_id=db_shape_collection.id, graph=graph, _bm=bm)

    @classmethod
    def load(cls, id: int) -> "ShapeCollection":
        """Get ShapeCollection from database by id.

        :param id: ShapeCollection id
        :type id: int
        :return: ShapeCollection
        :rtype: ShapeCollection
        """
        bm = get_building_motif()
        db_shape_collection = bm.table_connection.get_db_shape_collection(id)
        graph = bm.graph_connection.get_graph(db_shape_collection.graph_id)

        return cls(_id=db_shape_collection.id, graph=graph, _bm=bm)

    @property
    def id(self) -> Optional[int]:
        return self._id

    @id.setter
    def id(self, new_id):
        raise AttributeError("Cannot modify db id")

    @property
    def graph_name(self) -> Optional[URIRef]:
        """
        Returns the name of the graph (subject of "a owl:Ontology")
        if one exists
        """
        # will be None if this is not found
        return self.graph.value(predicate=RDF.type, object=OWL.Ontology)  # type: ignore

    def add_triples(self, *triples: Triple) -> None:
        """Add the given triples to the graph.

        :param triples: a sequence of triples to add to the graph
        :type triples: Triple
        """
        for triple in triples:
            self.graph.add(triple)

    def add_graph(self, graph: rdflib.Graph) -> None:
        """Add the given graph to the ShapeCollection.

        :param graph: the graph to add to the ShapeCollection
        :type graph: rdflib.Graph
        """
        self.graph += graph

    def _cbd(self, shape_name, self_contained=True):
        """Retrieves the Concise Bounded Description (CBD) of the shape."""
        cbd = self.graph.cbd(shape_name)
        # if computing self-contained, do the fixed-point computation produced by unioning
        # the CBDs of all nodes in the current CBD until the graph does not change
        changed = True
        while self_contained and changed:
            new_g = rdflib.Graph()
            for node in cbd.all_nodes():
                new_g += self.graph.cbd(node)
            new_cbd = new_g + cbd
            changed = len(new_cbd) > cbd
            cbd = new_cbd
        return cbd

    def resolve_imports(
        self, recursive_limit: int = -1, error_on_missing_imports: bool = True
    ) -> "ShapeCollection":
        """Resolves `owl:imports` to as many levels as requested.

        By default, all `owl:imports` are recursively resolved. This limit can
        be changed to 0 to suppress resolving imports, or to 1..n to handle
        recursion up to that limit.

        :param recursive_limit: how many levels of `owl:imports` to resolve,
            defaults to -1 (all)
        :type recursive_limit: int, optional
        :param error_on_missing_imports: if True, raises an error if any of the dependency
            ontologies are missing (i.e. they need to be loaded into BuildingMOTIF), defaults
            to True
        :type error_on_missing_imports: bool, optional
        :return: a new ShapeCollection with the types resolved
        :rtype: ShapeCollection
        """
        resolved_namespaces: Set[rdflib.URIRef] = set()
        resolved = _resolve_imports(
            self.graph,
            recursive_limit,
            resolved_namespaces,
            error_on_missing_imports=error_on_missing_imports,
        )
        new_sc = ShapeCollection.create()
        new_sc.add_graph(resolved)
        return new_sc

    @classmethod
    def _get_subclasses_of_definition_type(
        cls, definition_type: URIRef
    ) -> List[URIRef]:
        """Get all the definition types in the ontology that are subclasses in
        the given definition types.

        :param definition_type: the given definition type
        :type definition_type: URIRef
        :return: list of included definition types
        :rtype: List[URIRef]
        """
        children = ontology.subjects(RDFS.subClassOf, definition_type)

        results = [definition_type]
        for child in children:
            results += cls._get_subclasses_of_definition_type(child)

        return results

    @classmethod
    def _get_included_domains(cls, domain: URIRef) -> List[URIRef]:
        """Get all the domains in the ontology that are included in the given
        domains.

        :param domain: the given domain
        :type domain: URIRef
        :return: list of included domains
        :rtype: List[URIRef]
        """
        children = ontology.subjects(BMOTIF.includes, domain)

        results = [domain]
        for child in children:
            results += cls._get_included_domains(child)

        return results

    def get_shapes_of_definition_type(
        self, definition_type: URIRef, include_labels=False
    ) -> Union[List[URIRef], List[Tuple[URIRef, str]]]:
        """Get subjects present in shape of the definition type.

        :param definition_type: desired definition type
        :type definition_type: URIRef
        :return: subjects
        :rtype: List[URIRef]
        """
        definition_types = self._get_subclasses_of_definition_type(definition_type)

        results = []
        for definition_type in definition_types:
            instances = self.graph.subjects(RDF.type, definition_type)
            if include_labels:
                results += [
                    (shape, self.graph.value(shape, RDFS.label)) for shape in instances
                ]
            else:
                results += instances

        return results

    def get_shapes_of_domain(self, domain: URIRef) -> List[URIRef]:
        """Get subjects present in shape of domain type.

        :param domain: desired domain
        :type domain: URIRef
        :return: subjects
        :rtype: List[URIRef]
        """
        included_domains = self._get_included_domains(domain)

        results = []
        for domain in included_domains:
            results += self.graph.subjects(RDF.type, domain)

        return results

    def get_shapes_about_class(
        self, rdf_type: URIRef, contexts: Optional[List["ShapeCollection"]] = None
    ) -> List[URIRef]:
        """Returns a list of shapes that either target the given class (or
        superclasses of it), or otherwise only apply to URIs of the given type.

        :param rdf_type: an OWL class
        :type rdf_type: URIRef
        :param contexts: list of ShapeCollections that help determine the class
            structure
        :type contexts: List["ShapeCollection"], optional
        :return: a list of shapes in this ShapeCollection that concern that
            class
        :rtype: List[URIRef]
        """
        # merge the contexts together w/ our graph if they are provided, else
        # just use the existing shape collection graph
        if contexts is not None:
            context = sum(map(lambda x: x.graph, contexts), rdflib.Graph())
            graph = self.graph + context
        else:
            graph = self.graph
        rows = graph.query(
            f"""
            PREFIX sh: <http://www.w3.org/ns/shacl#>
            PREFIX rdf: <http://www.w3.org/1999/02/22-rdf-syntax-ns#>
            PREFIX rdfs: <http://www.w3.org/2000/01/rdf-schema#>
            SELECT ?shape WHERE {{
            ?shape a sh:NodeShape .
            {rdf_type.n3()} rdfs:subClassOf* ?class .
            {{ ?shape sh:targetClass ?class }}
            UNION
            {{ ?shape sh:class ?class }}
        }}"""
        )
        return [row[0] for row in rows]  # type: ignore

    def shape_to_query(self, shape: URIRef) -> str:
        """
        This method takes a URI representing a SHACL shape as an argument and returns
        a SPARQL query selecting the information which would be used to satisfy that
        SHACL shape. This uses the following rules:
        - `<shape> sh:targetClass <class>` -> `?target rdf:type/rdfs:subClassOf* <class>`
        - `<shape> sh:property [ sh:path <path>; sh:class <class>; sh:name <name> ]` ->
            ?target <path> ?name . ?name rdf:type/rdfs:subClassOf* <class>
        - `<shape> sh:property [ sh:path <path>; sh:hasValue <value>]` ->
            ?target <path> <value>
        """
        clauses, project = _shape_to_where(self.graph, shape)
        preamble = """PREFIX sh: <http://www.w3.org/ns/shacl#>
PREFIX rdf: <http://www.w3.org/1999/02/22-rdf-syntax-ns#>
PREFIX rdfs: <http://www.w3.org/2000/01/rdf-schema#>
        """
        return f"{preamble} SELECT {' '.join(project)} WHERE {{\n{clauses}\n}}"


def _is_list(graph: Graph, node: Node):
    return (node, RDF.first, None) in graph


def _sh_path_to_path(graph: Graph, sh_path_value: Node):
    # check if sh:path points to a list
    if _is_list(graph, sh_path_value):
        components = list(
            graph.objects(sh_path_value, (RDF.rest * ZeroOrMore) / RDF.first)  # type: ignore
        )
        return "/".join([_sh_path_to_path(graph, comp) for comp in components])
    part = graph.value(sh_path_value, SH.oneOrMorePath)
    if part is not None:
        return f"{_sh_path_to_path(graph, part)}+"
    part = graph.value(sh_path_value, SH.zeroOrMorePath)
    if part is not None:
        return f"{_sh_path_to_path(graph, part)}*"
    part = graph.value(sh_path_value, SH.zeroOrOnePath)
    if part is not None:
        return f"{_sh_path_to_path(graph, part)}?"
    return sh_path_value.n3()


def _shape_to_where(graph: Graph, shape: URIRef) -> Tuple[str, List[str]]:
    # we will build the query as a string
    clauses: str = ""
    # build up the SELECT clause as a set of vars
    project: Set[str] = {"?target"}

    # local state for generating unique variable names
    prefix = "".join(random.choice(string.ascii_lowercase) for _ in range(2))
    variable_counter = 0

    def gensym():
        nonlocal variable_counter
        varname = f"{prefix}{variable_counter}"
        variable_counter += 1
        return varname

    # `<shape> sh:targetClass <class>` -> `?target rdf:type/rdfs:subClassOf* <class>`
    targetClasses = graph.objects(shape, SH.targetClass | SH["class"])
    tc_clauses = [
        f"?target rdf:type/rdfs:subClassOf* {tc.n3()} .\n" for tc in targetClasses  # type: ignore
    ]
    clauses += " UNION ".join(tc_clauses)

<<<<<<< HEAD
    # handle targetSubjectsOf
    targetSubjectsOf = graph.objects(shape, SH.targetSubjectsOf)
    tso_clauses = [
        f"?target {tso.n3()} ?ignore .\n" for tso in targetSubjectsOf  # type: ignore
    ]
    clauses += " UNION ".join(tso_clauses)

    # handle targetObjectsOf
    targetObjectsOf = graph.objects(shape, SH.targetObjectsOf)
    too_clauses = [
        f"?ignore {too.n3()} ?target .\n" for too in targetObjectsOf  # type: ignore
    ]
    clauses += " UNION ".join(too_clauses)

    # handle targetNode
    targetNode = graph.objects(shape, SH.targetNode)
    if len(targetNode) > 1:
        raise ValueError(
            "Cannot currently have more than one sh:targetNode in shacl-to-sparql conversion"
        )
    if targetNode:
        targetNode = next(targetNode)
        clauses += f"BIND({targetNode.n3()} AS ?target) .\n"

=======
>>>>>>> f6db05d0
    # find all of the non-qualified property shapes. All of these will use the same variable
    # for all uses of the same sh:path value
    pshapes_by_path: Dict[Node, List[Node]] = defaultdict(list)
    for pshape in graph.objects(shape, SH.property):
        path = _sh_path_to_path(graph, graph.value(pshape, SH.path))
        if not graph.value(pshape, SH.qualifiedValueShape):
            pshapes_by_path[path].append(pshape)  # type: ignore

    for dep_shape in graph.objects(shape, SH.node):
        dep_clause, dep_project = _shape_to_where(graph, dep_shape)
        clauses += dep_clause
        project.update(dep_project)

    for or_clause in graph.objects(shape, SH["or"]):
        items = list(graph.objects(or_clause, (RDF.rest * ZeroOrMore) / RDF.first))  # type: ignore
        or_parts = []
        for item in items:
            or_body, or_project = _shape_to_where(graph, item)
            or_parts.append(or_body)
            project.update(or_project)
        clauses += " UNION ".join(f"{{ {or_body} }}" for or_body in or_parts)

    # assign a unique variable for each sh:path w/o a qualified shape
    pshape_vars: Dict[Node, str] = {}
    for pshape_list in pshapes_by_path.values():
        varname = f"?{gensym()}"
        for pshape in pshape_list:
            pshape_vars[pshape] = varname

    for pshape in graph.objects(shape, SH.property):
        # get the varname if we've already assigned one for this pshape above,
        # or generate a new one. When generating a name, use the SH.name field
        # in the PropertyShape or generate a unique one
        name = pshape_vars.get(
            pshape, f"?{graph.value(pshape, SH.name) or gensym()}".replace(" ", "_")
        )
        path = _sh_path_to_path(graph, graph.value(pshape, SH.path))
        qMinCount = graph.value(pshape, SH.qualifiedMinCount) or 0

        pclass = graph.value(
            pshape, (SH["qualifiedValueShape"] * ZeroOrOne / SH["class"])  # type: ignore
        )
        if pclass:
            clause = f"?target {path} {name} .\n {name} rdf:type/rdfs:subClassOf* {pclass.n3()} .\n"
            if qMinCount == 0:
                clause = f"OPTIONAL {{ {clause} }} .\n"
            clauses += clause
            project.add(name)

        pnode = graph.value(
            pshape, (SH["qualifiedValueShape"] * ZeroOrOne / SH["node"])  # type: ignore
        )
        if pnode:
            node_clauses, node_project = _shape_to_where(graph, pnode)
            clause = f"?target {path} {name} .\n"
            clause += node_clauses.replace("?target", name)
            if qMinCount == 0:
                clause = f"OPTIONAL {{ {clause} }}"
            clauses += clause
            project.update({p.replace("?target", name) for p in node_project})

        or_values = graph.value(
            pshape, (SH["qualifiedValueShape"] * ZeroOrOne / SH["or"])
        )
        if or_values:
            items = list(graph.objects(or_values, (RDF.rest * ZeroOrMore) / RDF.first))
            or_parts = []
            for item in items:
                or_body, or_project = _shape_to_where(graph, item)
                or_parts.append(or_body)
                project.update(or_project)
            clauses += " UNION ".join(f"{{ {or_body} }}" for or_body in or_parts)

        pvalue = graph.value(pshape, SH.hasValue)
        if pvalue:
            clauses += f"?target {path} {pvalue.n3()} .\n"

    return clauses, list(project)


def _resolve_imports(
    graph: rdflib.Graph,
    recursive_limit: int,
    seen: Set[rdflib.URIRef],
    error_on_missing_imports: bool = True,
) -> rdflib.Graph:
    from buildingmotif.dataclasses.library import Library

    bm = get_building_motif()

    logger = logging.getLogger(__name__)

    if recursive_limit == 0:
        return graph
    new_g = copy_graph(graph)
    for ontology in graph.objects(predicate=OWL.imports):
        if ontology in seen:
            continue
        seen.add(ontology)

        # go find the graph definition from our libraries
        try:
            lib = Library.load(name=ontology)
            sc_to_add = lib.get_shape_collection()
        except Exception as e:
            logger.warning(
                "Could not resolve import of %s from Libraries (%s). Trying shape collections",
                ontology,
                e,
            )
            sc_to_add = None

        # search through our shape collections for a graph with the provided name
        if sc_to_add is None:
            for shape_collection in bm.table_connection.get_all_db_shape_collections():
                sc = ShapeCollection.load(shape_collection.id)
                if sc.graph_name == ontology:
                    sc_to_add = sc
                    break
            logger.warning(
                "Could not resolve import of %s from Libraries. Trying shape collections",
                ontology,
            )

        if sc_to_add is None:
            if error_on_missing_imports:
                raise Exception("Could not resolve import of %s", ontology)
            continue

        dependency = _resolve_imports(
            sc_to_add.graph,
            recursive_limit - 1,
            seen,
            error_on_missing_imports=error_on_missing_imports,
        )
        new_g += dependency
    return new_g<|MERGE_RESOLUTION|>--- conflicted
+++ resolved
@@ -4,11 +4,7 @@
 from collections import defaultdict
 from dataclasses import dataclass
 from pathlib import Path
-<<<<<<< HEAD
-from typing import TYPE_CHECKING, Dict, List, Optional, Set, Tuple
-=======
 from typing import TYPE_CHECKING, Dict, List, Optional, Set, Tuple, Union
->>>>>>> f6db05d0
 
 import rdflib
 from rdflib import RDF, RDFS, Graph, URIRef
@@ -325,7 +321,6 @@
     ]
     clauses += " UNION ".join(tc_clauses)
 
-<<<<<<< HEAD
     # handle targetSubjectsOf
     targetSubjectsOf = graph.objects(shape, SH.targetSubjectsOf)
     tso_clauses = [
@@ -350,8 +345,6 @@
         targetNode = next(targetNode)
         clauses += f"BIND({targetNode.n3()} AS ?target) .\n"
 
-=======
->>>>>>> f6db05d0
     # find all of the non-qualified property shapes. All of these will use the same variable
     # for all uses of the same sh:path value
     pshapes_by_path: Dict[Node, List[Node]] = defaultdict(list)
