import logging
import random
import string
from collections import defaultdict
from dataclasses import dataclass
from pathlib import Path
<<<<<<< HEAD
from typing import TYPE_CHECKING, Dict, List, Optional, Set, Tuple, Union, Any
=======
from typing import TYPE_CHECKING, Any, Dict, List, Optional, Set, Tuple, Union
>>>>>>> fd1d17a3

import rdflib
from pyshacl.helper.path_helper import shacl_path_to_sparql_path
from rdflib import RDF, RDFS, Graph, URIRef
from rdflib.paths import ZeroOrMore, ZeroOrOne
from rdflib.term import Node

from buildingmotif import get_building_motif
from buildingmotif.namespaces import BMOTIF, OWL, SH
from buildingmotif.utils import Triple, copy_graph, get_template_parts_from_shape

if TYPE_CHECKING:
<<<<<<< HEAD
    from buildingmotif import BuildingMOTIF, Library
=======
    from buildingmotif import BuildingMOTIF
    from buildingmotif.dataclasses import Library
>>>>>>> fd1d17a3

ONTOLOGY_FILE = (
    Path(__file__).resolve().parents[1] / "resources" / "building_motif_ontology.ttl"
)
ontology = rdflib.Graph().parse(ONTOLOGY_FILE)


@dataclass
class ShapeCollection:
    """This class mirrors :py:class:`database.tables.DBShapeCollection`."""

    _id: int
    graph: rdflib.Graph
    _bm: "BuildingMOTIF"

    @classmethod
    def create(cls) -> "ShapeCollection":
        """Create a new ShapeCollection.

        :return: new ShapeCollection
        :rtype: ShapeCollection
        """
        bm = get_building_motif()
        db_shape_collection = bm.table_connection.create_db_shape_collection()
        graph = bm.graph_connection.create_graph(
            db_shape_collection.graph_id, rdflib.Graph()
        )

        return cls(_id=db_shape_collection.id, graph=graph, _bm=bm)

    @classmethod
    def load(cls, id: int) -> "ShapeCollection":
        """Get ShapeCollection from database by id.

        :param id: ShapeCollection id
        :type id: int
        :return: ShapeCollection
        :rtype: ShapeCollection
        """
        bm = get_building_motif()
        db_shape_collection = bm.table_connection.get_db_shape_collection(id)
        graph = bm.graph_connection.get_graph(db_shape_collection.graph_id)

        return cls(_id=db_shape_collection.id, graph=graph, _bm=bm)

    @property
    def id(self) -> Optional[int]:
        return self._id

    @id.setter
    def id(self, new_id):
        raise AttributeError("Cannot modify db id")

    @property
    def graph_name(self) -> Optional[URIRef]:
        """
        Returns the name of the graph (subject of "a owl:Ontology")
        if one exists
        """
        # will be None if this is not found
        return self.graph.value(predicate=RDF.type, object=OWL.Ontology)  # type: ignore

    def add_triples(self, *triples: Triple) -> None:
        """Add the given triples to the graph.

        :param triples: a sequence of triples to add to the graph
        :type triples: Triple
        """
        for triple in triples:
            self.graph.add(triple)

    def add_graph(self, graph: rdflib.Graph) -> None:
        """Add the given graph to the ShapeCollection.

        :param graph: the graph to add to the ShapeCollection
        :type graph: rdflib.Graph
        """
        self.graph += graph

    def _cbd(self, shape_name, self_contained=True):
        """Retrieves the Concise Bounded Description (CBD) of the shape."""
        cbd = self.graph.cbd(shape_name)
        # if computing self-contained, do the fixed-point computation produced by unioning
        # the CBDs of all nodes in the current CBD until the graph does not change
        changed = True
        while self_contained and changed:
            new_g = rdflib.Graph()
            for node in cbd.all_nodes():
                new_g += self.graph.cbd(node)
            new_cbd = new_g + cbd
            changed = len(new_cbd) > cbd
            cbd = new_cbd
        return cbd

    def resolve_imports(
        self, recursive_limit: int = -1, error_on_missing_imports: bool = True
    ) -> "ShapeCollection":
        """Resolves `owl:imports` to as many levels as requested.

        By default, all `owl:imports` are recursively resolved. This limit can
        be changed to 0 to suppress resolving imports, or to 1..n to handle
        recursion up to that limit.

        :param recursive_limit: how many levels of `owl:imports` to resolve,
            defaults to -1 (all)
        :type recursive_limit: int, optional
        :param error_on_missing_imports: if True, raises an error if any of the dependency
            ontologies are missing (i.e. they need to be loaded into BuildingMOTIF), defaults
            to True
        :type error_on_missing_imports: bool, optional
        :return: a new ShapeCollection with the types resolved
        :rtype: ShapeCollection
        """
        resolved_namespaces: Set[rdflib.URIRef] = set()
        resolved = _resolve_imports(
            self.graph,
            recursive_limit,
            resolved_namespaces,
            error_on_missing_imports=error_on_missing_imports,
        )
        new_sc = ShapeCollection.create()
        new_sc.add_graph(resolved)
        return new_sc

    @classmethod
    def _get_subclasses_of_definition_type(
        cls, definition_type: URIRef
    ) -> List[URIRef]:
        """Get all the definition types in the ontology that are subclasses in
        the given definition types.

        :param definition_type: the given definition type
        :type definition_type: URIRef
        :return: list of included definition types
        :rtype: List[URIRef]
        """
        children = ontology.subjects(RDFS.subClassOf, definition_type)

        results = [definition_type]
        for child in children:
            results += cls._get_subclasses_of_definition_type(child)

        return results

    @classmethod
    def _get_included_domains(cls, domain: URIRef) -> List[URIRef]:
        """Get all the domains in the ontology that are included in the given
        domains.

        :param domain: the given domain
        :type domain: URIRef
        :return: list of included domains
        :rtype: List[URIRef]
        """
        children = ontology.subjects(BMOTIF.includes, domain)

        results = [domain]
        for child in children:
            results += cls._get_included_domains(child)

        return results

    def infer_templates(self, library: "Library") -> None:
        """Infer templates from the graph in this ShapeCollection and add them to the given library.

        :param library: The library to add inferred templates to
        :type library: Library
        """
<<<<<<< HEAD
=======
        # we need to do the Library import here to avoid circular imports
        from buildingmotif.dataclasses.library import Library

>>>>>>> fd1d17a3
        imports_closure = copy_graph(self.graph)
        for dependency in self.graph.objects(predicate=rdflib.OWL.imports):
            try:
                lib = Library.load(name=str(dependency))
                imports_closure += lib.get_shape_collection().graph
            except Exception as e:
                logging.warning(
                    f"An ontology could not resolve a dependency on {dependency} ({e}). Check this is loaded into BuildingMOTIF"
                )
                continue

        class_candidates = set(self.graph.subjects(rdflib.RDF.type, rdflib.OWL.Class))
<<<<<<< HEAD
        shape_candidates = set(self.graph.subjects(rdflib.RDF.type, rdflib.SH.NodeShape))
=======
        shape_candidates = set(
            self.graph.subjects(rdflib.RDF.type, rdflib.SH.NodeShape)
        )
>>>>>>> fd1d17a3
        candidates = class_candidates.intersection(shape_candidates)

        template_id_lookup: Dict[str, int] = {}
        dependency_cache: Dict[int, List[Dict[Any, Any]]] = {}

        for candidate in candidates:
            assert isinstance(candidate, rdflib.URIRef)
<<<<<<< HEAD
            partial_body, deps = get_template_parts_from_shape(candidate, imports_closure)
=======
            partial_body, deps = get_template_parts_from_shape(
                candidate, imports_closure
            )
>>>>>>> fd1d17a3
            templ = library.create_template(str(candidate), partial_body)
            dependency_cache[templ.id] = deps
            template_id_lookup[str(candidate)] = templ.id

        library._resolve_template_dependencies(template_id_lookup, dependency_cache)

    def get_shapes_of_definition_type(
        self, definition_type: URIRef, include_labels=False
    ) -> Union[List[URIRef], List[Tuple[URIRef, str]]]:
        """Get subjects present in shape of the definition type.

        :param definition_type: desired definition type
        :type definition_type: URIRef
        :return: subjects
        :rtype: List[URIRef]
        """
        definition_types = self._get_subclasses_of_definition_type(definition_type)

        results = []
        for definition_type in definition_types:
            instances = self.graph.subjects(RDF.type, definition_type)
            if include_labels:
                results += [
                    (shape, self.graph.value(shape, RDFS.label)) for shape in instances
                ]
            else:
                results += instances

        return results

    def get_shapes_of_domain(self, domain: URIRef) -> List[URIRef]:
        """Get subjects present in shape of domain type.

        :param domain: desired domain
        :type domain: URIRef
        :return: subjects
        :rtype: List[URIRef]
        """
        included_domains = self._get_included_domains(domain)

        results = []
        for domain in included_domains:
            results += self.graph.subjects(RDF.type, domain)

        return results

    def get_shapes_about_class(
        self, rdf_type: URIRef, contexts: Optional[List["ShapeCollection"]] = None
    ) -> List[URIRef]:
        """Returns a list of shapes that either target the given class (or
        superclasses of it), or otherwise only apply to URIs of the given type.

        :param rdf_type: an OWL class
        :type rdf_type: URIRef
        :param contexts: list of ShapeCollections that help determine the class
            structure
        :type contexts: List["ShapeCollection"], optional
        :return: a list of shapes in this ShapeCollection that concern that
            class
        :rtype: List[URIRef]
        """
        # merge the contexts together w/ our graph if they are provided, else
        # just use the existing shape collection graph
        if contexts is not None:
            context = sum(map(lambda x: x.graph, contexts), rdflib.Graph())
            graph = self.graph + context
        else:
            graph = self.graph
        rows = graph.query(
            f"""
            PREFIX sh: <http://www.w3.org/ns/shacl#>
            PREFIX rdf: <http://www.w3.org/1999/02/22-rdf-syntax-ns#>
            PREFIX rdfs: <http://www.w3.org/2000/01/rdf-schema#>
            SELECT ?shape WHERE {{
            ?shape a sh:NodeShape .
            {rdf_type.n3()} rdfs:subClassOf* ?class .
            {{ ?shape sh:targetClass ?class }}
            UNION
            {{ ?shape sh:class ?class }}
        }}"""
        )
        return [row[0] for row in rows]  # type: ignore

    def shape_to_query(self, shape: URIRef) -> str:
        """
        This method takes a URI representing a SHACL shape as an argument and returns
        a SPARQL query selecting the information which would be used to satisfy that
        SHACL shape. This uses the following rules:
        - `<shape> sh:targetClass <class>` -> `?target rdf:type/rdfs:subClassOf* <class>`
        - `<shape> sh:property [ sh:path <path>; sh:class <class>; sh:name <name> ]` ->
            ?target <path> ?name . ?name rdf:type/rdfs:subClassOf* <class>
        - `<shape> sh:property [ sh:path <path>; sh:hasValue <value>]` ->
            ?target <path> <value>
        """
        clauses, project = _shape_to_where(self.graph, shape, "?target")
        preamble = """PREFIX sh: <http://www.w3.org/ns/shacl#>
PREFIX rdf: <http://www.w3.org/1999/02/22-rdf-syntax-ns#>
PREFIX rdfs: <http://www.w3.org/2000/01/rdf-schema#>
        """
        return f"{preamble} SELECT {' '.join(project)} WHERE {{\n{clauses}\n}}"


def _is_list(graph: Graph, node: Node):
    return (node, RDF.first, None) in graph


def _target_to_sparql(graph: Graph, nodeshape: Node, root_var: str = "?target") -> str:
    """
    Takes the nodeshape and returns the SPARQL query that would be used to
    find the target nodes of that nodeshape. This is a helper function for
    _shape_to_where
    Handles:
    - targetClass
    - targetSubjectsOf
    - targetObjectsOf
    - targetNode

    If there is more than one of these clauses on the nodeshape, they are
    combined with a UNION.

    Returns the string of the query.
    """

    # get all the clauses for the targetClass
    targetClasses = graph.objects(nodeshape, SH.targetClass)
    tc_clauses = [
        f"{root_var} rdf:type/rdfs:subClassOf* {tc.n3()} .\n" for tc in targetClasses  # type: ignore
    ]
    # get all the clauses for the targetSubjectsOf
    targetSubjectsOf = graph.objects(nodeshape, SH.targetSubjectsOf)
    tso_clauses = [
        f"{root_var} {tso.n3()} ?ignore .\n" for tso in targetSubjectsOf  # type: ignore
    ]
    # get all the clauses for the targetObjectsOf
    targetObjectsOf = graph.objects(nodeshape, SH.targetObjectsOf)
    too_clauses = [
        f"?ignore {too.n3()} {root_var} .\n" for too in targetObjectsOf  # type: ignore
    ]

    # get all the clauses for the targetNode
    targetNode = list(graph.objects(nodeshape, SH.targetNode))
    tn_clauses = [
        f"BIND({tn.n3()} AS {root_var}) .\n" for tn in targetNode  # type: ignore
    ]

    # combine all the clauses with a UNION
    all_clauses = tc_clauses + tso_clauses + too_clauses + tn_clauses
    return " UNION ".join(f"{{ {clause} }}" for clause in all_clauses)


def _clauses_on_nodeshape(
    graph: Graph, nodeshape: Node, root_variable: str = "?target"
) -> str:
    """handles the constraint components on a node shape (other than targetClass, targetSubjectsOf, targetObjectsOf, targetNode).
    Builds up the SPARQL query for the given node shape, starting with the given root variable.
    """
    clauses = []
    # handle sh:class
    for class_constraint in graph.objects(nodeshape, SH["class"]):
        clauses.append(
            f"{root_variable} rdf:type/rdfs:subClassOf* {class_constraint.n3()} .\n"
        )

    return " ".join(clauses)


def _shape_to_where(
    graph: Graph, shape: URIRef, root_var: str = "?target"
) -> Tuple[str, List[str]]:
    # we will build the query as a string
    clauses: str = ""
    # build up the SELECT clause as a set of vars
    project: Set[str] = {root_var}

    # local state for generating unique variable names
    prefix = "".join(random.choice(string.ascii_lowercase) for _ in range(2))
    variable_counter = 0

    def gensym():
        nonlocal variable_counter
        varname = f"{prefix}{variable_counter}"
        variable_counter += 1
        return varname

    # get all the target clauses
    clauses += _target_to_sparql(graph, shape, root_var)

    clauses += _clauses_on_nodeshape(graph, shape, root_var)

    # find all of the non-qualified property shapes. All of these will use the same variable
    # for all uses of the same sh:path value
    pshapes_by_path: Dict[Node, List[Node]] = defaultdict(list)
    qualified_pshapes: Set[Node] = set()
    for pshape in graph.objects(shape, SH.property):
        path = shacl_path_to_sparql_path(graph, graph.value(pshape, SH.path))
        if not graph.value(pshape, SH.qualifiedValueShape):
            pshapes_by_path[path].append(pshape)  # type: ignore
        else:
            qualified_pshapes.add(pshape)

    # look at pshapes implicitly defined by sh:path
    for pshape in graph.subjects(predicate=SH.path):
        if (
            pshape == shape
        ):  # skip the input 'shape', otherwise this will infinitely recurse
            continue
        path = shacl_path_to_sparql_path(graph, graph.value(pshape, SH.path))
        if not graph.value(pshape, SH.qualifiedValueShape):
            pshapes_by_path[path].append(pshape)  # type: ignore
        else:
            qualified_pshapes.add(pshape)

    for dep_shape in graph.objects(shape, SH.node):
        dep_clause, dep_project = _shape_to_where(graph, dep_shape, root_var)
        clauses += dep_clause
        project.update(dep_project)

    for or_clause in graph.objects(shape, SH["or"]):
        items = list(graph.objects(or_clause, (RDF.rest * ZeroOrMore) / RDF.first))  # type: ignore
        or_parts = []
        for item in items:
            or_body, or_project = _shape_to_where(graph, item, root_var)
            or_parts.append(or_body)
            project.update(or_project)
        clauses += " UNION ".join(f"{{ {or_body} }}" for or_body in or_parts)

    # 'pshapes_by_path' maps a path to all of the property shapes that use that path on the target
    # assign a unique variable for each sh:path w/o a qualified shape
    pshape_vars: Dict[Node, str] = {}
    for pshape_list in pshapes_by_path.values():
        # get name if it exists, otherwise generate a new one
        pshape_name = graph.value(pshape_list[0], SH.name | RDFS.label) or gensym()
        varname = f"?{pshape_name}"
        for pshape in pshape_list:
            pshape_vars[pshape] = varname

    for pshape in graph.objects(shape, SH.property):
        # get the varname if we've already assigned one for this pshape above,
        # or generate a new one. When generating a name, use the SH.name field
        # in the PropertyShape or generate a unique one
        name = pshape_vars.get(
            pshape,
            f"?{graph.value(pshape, SH.name|RDFS.label) or gensym()}".replace(" ", "_"),
        )
        path = shacl_path_to_sparql_path(graph, graph.value(pshape, SH.path))
        qMinCount = graph.value(pshape, SH.qualifiedMinCount) or 0

        pclass = graph.value(
            pshape, (SH["qualifiedValueShape"] * ZeroOrOne / SH["class"])  # type: ignore
        )
        if pclass:
            clause = f"{root_var} {path} {name} .\n {name} rdf:type/rdfs:subClassOf* {pclass.n3()} .\n"
            if qMinCount == 0:
                clause = f"OPTIONAL {{ {clause} }} .\n"
            clauses += clause
            project.add(name)

        pnode = graph.value(
            pshape, (SH["qualifiedValueShape"] * ZeroOrOne / SH["node"])  # type: ignore
        )
        if pnode:
            node_clauses, node_project = _shape_to_where(graph, pnode, root_var)
            clause = f"{root_var} {path} {name} .\n"
            clause += node_clauses.replace(root_var, name)
            if qMinCount == 0:
                clause = f"OPTIONAL {{ {clause} }}"
            clauses += clause
            project.update({p.replace(root_var, name) for p in node_project})

        or_values = graph.value(
            pshape, (SH["qualifiedValueShape"] * ZeroOrOne / SH["or"])
        )
        if or_values:
            # or clauses share the variable name. Get the variablen name from the SH.name
            # or RDFS.label for the current pshape, or generate a new one
            or_var = graph.value(pshape, SH.name | RDFS.label) or gensym()
            or_var = f"?{or_var}".replace(" ", "_")
            # connect ?target to the variable that will be used in the OR clauses
            clauses += f"{root_var} {path} {or_var} .\n"
            items = list(graph.objects(or_values, (RDF.rest * ZeroOrMore) / RDF.first))
            or_parts = []
            for item in items:
                or_body, or_project = _shape_to_where(graph, item, or_var)
                or_parts.append(or_body)
                project.update(or_project)
            clauses += " UNION ".join(f"{{ {or_body} }}" for or_body in or_parts)

        pvalue = graph.value(pshape, SH.hasValue)
        if pvalue:
            clauses += f"{root_var} {path} {pvalue.n3()} .\n"

        if not pclass and not pnode and not or_values and not pvalue:
            clauses += f"{root_var} {path} {name} .\n"

    return clauses, list(project)


def _resolve_imports(
    graph: rdflib.Graph,
    recursive_limit: int,
    seen: Set[rdflib.URIRef],
    error_on_missing_imports: bool = True,
) -> rdflib.Graph:
    from buildingmotif.dataclasses.library import Library

    bm = get_building_motif()

    logger = logging.getLogger(__name__)

    if recursive_limit == 0:
        return graph
    new_g = copy_graph(graph)
    for ontology in graph.objects(predicate=OWL.imports):
        if ontology in seen:
            continue
        seen.add(ontology)

        # go find the graph definition from our libraries
        try:
            lib = Library.load(name=ontology)
            sc_to_add = lib.get_shape_collection()
        except Exception as e:
            logger.warning(
                "Could not resolve import of %s from Libraries (%s). Trying shape collections",
                ontology,
                e,
            )
            sc_to_add = None

        # search through our shape collections for a graph with the provided name
        if sc_to_add is None:
            for shape_collection in bm.table_connection.get_all_db_shape_collections():
                sc = ShapeCollection.load(shape_collection.id)
                if sc.graph_name == ontology:
                    sc_to_add = sc
                    break
            logger.warning(
                "Could not resolve import of %s from Libraries. Trying shape collections",
                ontology,
            )

        if sc_to_add is None:
            if error_on_missing_imports:
                raise Exception("Could not resolve import of %s", ontology)
            continue

        dependency = _resolve_imports(
            sc_to_add.graph,
            recursive_limit - 1,
            seen,
            error_on_missing_imports=error_on_missing_imports,
        )
        new_g += dependency
    return new_g<|MERGE_RESOLUTION|>--- conflicted
+++ resolved
@@ -4,11 +4,7 @@
 from collections import defaultdict
 from dataclasses import dataclass
 from pathlib import Path
-<<<<<<< HEAD
-from typing import TYPE_CHECKING, Dict, List, Optional, Set, Tuple, Union, Any
-=======
 from typing import TYPE_CHECKING, Any, Dict, List, Optional, Set, Tuple, Union
->>>>>>> fd1d17a3
 
 import rdflib
 from pyshacl.helper.path_helper import shacl_path_to_sparql_path
@@ -21,12 +17,8 @@
 from buildingmotif.utils import Triple, copy_graph, get_template_parts_from_shape
 
 if TYPE_CHECKING:
-<<<<<<< HEAD
-    from buildingmotif import BuildingMOTIF, Library
-=======
     from buildingmotif import BuildingMOTIF
     from buildingmotif.dataclasses import Library
->>>>>>> fd1d17a3
 
 ONTOLOGY_FILE = (
     Path(__file__).resolve().parents[1] / "resources" / "building_motif_ontology.ttl"
@@ -195,12 +187,9 @@
         :param library: The library to add inferred templates to
         :type library: Library
         """
-<<<<<<< HEAD
-=======
         # we need to do the Library import here to avoid circular imports
         from buildingmotif.dataclasses.library import Library
 
->>>>>>> fd1d17a3
         imports_closure = copy_graph(self.graph)
         for dependency in self.graph.objects(predicate=rdflib.OWL.imports):
             try:
@@ -213,13 +202,9 @@
                 continue
 
         class_candidates = set(self.graph.subjects(rdflib.RDF.type, rdflib.OWL.Class))
-<<<<<<< HEAD
-        shape_candidates = set(self.graph.subjects(rdflib.RDF.type, rdflib.SH.NodeShape))
-=======
         shape_candidates = set(
             self.graph.subjects(rdflib.RDF.type, rdflib.SH.NodeShape)
         )
->>>>>>> fd1d17a3
         candidates = class_candidates.intersection(shape_candidates)
 
         template_id_lookup: Dict[str, int] = {}
@@ -227,13 +212,9 @@
 
         for candidate in candidates:
             assert isinstance(candidate, rdflib.URIRef)
-<<<<<<< HEAD
-            partial_body, deps = get_template_parts_from_shape(candidate, imports_closure)
-=======
             partial_body, deps = get_template_parts_from_shape(
                 candidate, imports_closure
             )
->>>>>>> fd1d17a3
             templ = library.create_template(str(candidate), partial_body)
             dependency_cache[templ.id] = deps
             template_id_lookup[str(candidate)] = templ.id
