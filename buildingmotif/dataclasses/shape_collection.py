from dataclasses import dataclass
<<<<<<< HEAD
from typing import TYPE_CHECKING, Generator, Optional, Set
=======
from pathlib import Path
from typing import TYPE_CHECKING, List, Optional
>>>>>>> b5aa6f5a

import pyshacl
import rdflib
from rdflib import RDF, RDFS, URIRef

from buildingmotif import get_building_motif
<<<<<<< HEAD
from buildingmotif.namespaces import OWL, SH, A
from buildingmotif.utils import Triple, copy_graph, replace_nodes
=======
from buildingmotif.namespaces import BMOTIF
from buildingmotif.utils import Triple
>>>>>>> b5aa6f5a

if TYPE_CHECKING:
    from buildingmotif import BuildingMOTIF

ONTOLOGY_FILE = (
    Path(__file__).resolve().parents[1] / "resources" / "building_motif_ontology.ttl"
)
ontology = rdflib.Graph().parse(ONTOLOGY_FILE)


@dataclass
class ShapeCollection:
    """ShapeCollection. This class mirrors DBShapeCollection."""

    _id: int
    graph: rdflib.Graph
    _bm: "BuildingMOTIF"

    @classmethod
    def create(cls) -> "ShapeCollection":
        """create new ShapeCollection

        :return: new ShapeCollection
        :rtype: ShapeCollection
        """
        bm = get_building_motif()
        db_shape_collection = bm.table_connection.create_db_shape_collection()
        graph = bm.graph_connection.create_graph(
            db_shape_collection.graph_id, rdflib.Graph()
        )

        return cls(_id=db_shape_collection.id, graph=graph, _bm=bm)

    @classmethod
    def load(cls, id: int) -> "ShapeCollection":
        """Get ShapeCollection from db by id

        :param id: shape collection id
        :type id: int
        :return: ShapeCollection
        :rtype: ShapeCollection
        """
        bm = get_building_motif()
        db_shape_collection = bm.table_connection.get_db_shape_collection(id)
        graph = bm.graph_connection.get_graph(db_shape_collection.graph_id)

        return cls(_id=db_shape_collection.id, graph=graph, _bm=bm)

    @property
    def id(self) -> Optional[int]:
        return self._id

    @id.setter
    def id(self, new_id):
        raise AttributeError("Cannot modify db id")

    def add_triples(self, *triples: Triple) -> None:
        """
        Add the given triples to the graph

        :param triples: a sequence of triples to add to the graph
        :type triples: Triple
        """
        for triple in triples:
            self.graph.add(triple)

    def add_graph(self, graph: rdflib.Graph) -> None:
        """
        Add the given graph to the shape collection

        :param graph: the graph to add to the shape collection
        :type graph: rdflib.Graph
        """
        self.graph += graph

<<<<<<< HEAD
    def _cbd(self, shape_name, self_contained=True):
        cbd = self.graph.cbd(shape_name)
        # if computing self-contained, do the fixed-point computation produced by unioning
        # the CBDs of all nodes in the current CBD until the graph does not change
        changed = True
        while self_contained and changed:
            new_g = rdflib.Graph()
            for node in cbd.all_nodes():
                new_g += self.graph.cbd(node)
            new_cbd = new_g + cbd
            changed = len(new_cbd) > cbd
            cbd = new_cbd
        return cbd

    def get_shape(self, name: rdflib.URIRef) -> "Shape":
        return Shape(name, self._cbd(name, self_contained=True))

    def get_shapes(self, self_contained: bool = True) -> Generator["Shape", None, None]:
        """
        Yields a sequence of the Concise Bounded Description of the shapes in this shape
        collection. The CBD may refer to other definitions in the enclosing shape graph. If
        we are planning on using a shape somewhere else (for instance, to create a Library of
        requirements for a particular site), then we will want the CBDs to be *self-contained*.

        The self_contained flag uses a fixed-point computation to produce CBDs that are fully
        self-contained.


        :param self_contained: produce CBDs that are fully self-contained, defaults to True
        :type self_contained: bool, optional
        :return: sequence of shapes
        :rtype: Generator[rdflib.Graph, None, None]
        """
        shapes = self.graph.query(
            """SELECT DISTINCT ?shape WHERE {
            ?shape a sh:NodeShape .
            FILTER (!isBlank(?shape)) }"""
        )
        for (shape_name,) in shapes:  # type: ignore
            yield Shape(
                shape_name, self._cbd(shape_name, self_contained=self_contained)
            )

    def get_class_shapes(
        self, self_contained: bool = True
    ) -> Generator["Shape", None, None]:
        """
        Yields a sequence of all named (not blank node) shapes in this
        shape collection that are ALSO owl:Class. See ::ShapeCollection.get_shapes:: for
        more information on computing the CBD.

        :param self_contained: produce CBDs that are fully self-contained, defaults to True
        :type self_contained: bool, optional
        :return: sequence of shapes
        :rtype: Generator[rdflib.Graph, None, None]
        """
        shapes = self.graph.query(
            """SELECT DISTINCT ?shape WHERE {
            ?shape a sh:NodeShape, owl:Class .
            FILTER (!isBlank(?shape)) }"""
        )
        for (shape_name,) in shapes:  # type: ignore
            yield Shape(
                shape_name, self._cbd(shape_name, self_contained=self_contained)
            )

    def resolve_imports(self, recursive_limit: int = -1) -> "ShapeCollection":
        """
        Returns a new ShapeCollection with `owl:imports` resolved to as many levels
        as requested. By default, all `owl:imports` are recursively resolved. This limit
        can be changed to 0 to suppress resolving imports, or to 1..n to handle recursion
        up to that limit

        :param recursive_limit: How many levels of owl:imports to resolve, defaults to -1 (all)
        :type recursive_limit: int, optional
        :return: a new ShapeCollection with the types resolved
        :rtype: "ShapeCollection"
        """
        resolved_namespaces: Set[rdflib.URIRef] = set()
        resolved = _resolve_imports(self.graph, recursive_limit, resolved_namespaces)
        new_sc = ShapeCollection.create()
        new_sc.add_graph(resolved)
        return new_sc


@dataclass
class Shape:
    """Holds application requirements, etc"""

    name: rdflib.URIRef
    graph: rdflib.Graph

    def __repr__(self) -> str:
        return f"Shape<{self.name}, {len(self.graph)} triples>"

    def dump(self) -> str:
        return self.graph.serialize()

    def get_satisfying_templates(self):
        """
        Searches BuildingMOTIF for any templates that satisfy this shape
        TODO: does not work
        """
        from buildingmotif.dataclasses import Template

        bm = get_building_motif()
        TMP = rdflib.Namespace("urn:tmp/")
        for _templ in bm.table_connection.get_all_db_templates():
            templ = Template.load(_templ.id)
            bindings, body = templ.fill(TMP)
            g = body + self.graph
            g.add((bindings["name"], A, self.name))
            valid, _, _ = pyshacl.validate(data_graph=g, advanced=True)
            if valid:
                print(f"Satisfied by {templ.name}")
            print(g.serialize())
            break

    def copy(self, new_name: rdflib.URIRef) -> "Shape":
        """
        Creates a new copy of this Shape with a new name
        """
        new_g = copy_graph(self.graph)
        replace_nodes(new_g, {self.name: new_name})
        return Shape(new_name, new_g)

    def with_cardinality(self, cardinality: int) -> "Shape":
        """
        Returns a new shape that requires 'cardinality' instances
        of this shape/class in a given graph.

        Requires the https://nrel.gov/BuildingMOTIF/constraints ontology
        """
        new_name = self.name + f"_constraint_{cardinality}"
        NS = rdflib.Namespace("https://nrel.gov/BuildingMOTIF/constraints#")
        shape = self.copy(new_name)
        shape.graph.add((shape.name, A, SH.NodeShape))
        shape.graph.add((shape.name, SH.targetClass, OWL.Ontology))
        shape.graph.add((shape.name, NS["exactCount"], rdflib.Literal(cardinality)))
        shape.graph.add((shape.name, NS["node"], self.name))
        # TODO: need shape to assert as instance?
        rule = rdflib.BNode()
        shape.graph.add((shape.name, SH.rule, rule))
        shape.graph.add((rule, SH.condition, self.name))
        shape.graph.add((rule, A, SH.TripleRule))
        shape.graph.add((rule, SH.subject, SH.this))
        shape.graph.add((rule, SH.predicate, A))
        shape.graph.add((rule, SH.object, self.name))

        return shape


def _resolve_imports(
    graph: rdflib.Graph, recursive_limit: int, seen: Set[rdflib.URIRef]
) -> rdflib.Graph:
    from buildingmotif.dataclasses.library import Library

    if recursive_limit == 0:
        return graph
    new_g = copy_graph(graph)
    for ontology in graph.objects(predicate=OWL.imports):
        if ontology in seen:
            continue
        seen.add(ontology)

        # go find the graph definition from our libraries
        lib = Library.load(name=ontology)
        dependency = _resolve_imports(
            lib.get_shape_collection().graph, recursive_limit - 1, seen
        )
        new_g += dependency
        print(f"graph size now {len(new_g)}")
    return new_g
=======
    @classmethod
    def _get_subclasses_of_definition_type(
        cls, definition_type: URIRef
    ) -> List[URIRef]:
        """get all the definition_types in the ontology that are subclasses
             in the given definition_types.

        :param definition_type: the given definition_type
        :type definition_type: URIRef
        :return: list of includes definition_types
        :rtype: list[URIRef]
        """
        children = ontology.subjects(RDFS.subClassOf, definition_type)

        results = [definition_type]
        for child in children:
            results += cls._get_subclasses_of_definition_type(child)

        return results

    @classmethod
    def _get_included_domains(cls, domain: URIRef) -> List[URIRef]:
        """get all the domains in the ontology that are included in the given domains.

        :param domain: the given domain
        :type domain: URIRef
        :return: list of includes domains
        :rtype: list[URIRef]
        """
        children = ontology.subjects(BMOTIF.includes, domain)

        results = [domain]
        for child in children:
            results += cls._get_included_domains(child)

        return results

    def get_shapes_of_definition_type(self, definition_type: URIRef) -> List[URIRef]:
        """get subjects present in shape of definition_type

        :param definition_type: desired definition_type
        :type definition_type: URIRef
        :return: subjects
        :rtype: list[URIRef]
        """
        definition_types = self._get_subclasses_of_definition_type(definition_type)

        results = []
        for definition_type in definition_types:
            results += self.graph.subjects(RDF.type, definition_type)

        return results

    def get_shapes_of_domain(self, domain: URIRef) -> List[URIRef]:
        """get subjects present in shape of domain type

        :param domain: desired domain
        :type domain: URIRef
        :return: subjects
        :rtype: list[URIRef]
        """
        included_domains = self._get_included_domains(domain)

        results = []
        for domain in included_domains:
            results += self.graph.subjects(RDF.type, domain)

        return results
>>>>>>> b5aa6f5a
<|MERGE_RESOLUTION|>--- conflicted
+++ resolved
@@ -1,23 +1,14 @@
 from dataclasses import dataclass
-<<<<<<< HEAD
-from typing import TYPE_CHECKING, Generator, Optional, Set
-=======
 from pathlib import Path
-from typing import TYPE_CHECKING, List, Optional
->>>>>>> b5aa6f5a
+from typing import TYPE_CHECKING, Generator, List, Optional, Set
 
 import pyshacl
 import rdflib
 from rdflib import RDF, RDFS, URIRef
 
 from buildingmotif import get_building_motif
-<<<<<<< HEAD
-from buildingmotif.namespaces import OWL, SH, A
+from buildingmotif.namespaces import BMOTIF, OWL, SH, A
 from buildingmotif.utils import Triple, copy_graph, replace_nodes
-=======
-from buildingmotif.namespaces import BMOTIF
-from buildingmotif.utils import Triple
->>>>>>> b5aa6f5a
 
 if TYPE_CHECKING:
     from buildingmotif import BuildingMOTIF
@@ -93,7 +84,6 @@
         """
         self.graph += graph
 
-<<<<<<< HEAD
     def _cbd(self, shape_name, self_contained=True):
         cbd = self.graph.cbd(shape_name)
         # if computing self-contained, do the fixed-point computation produced by unioning
@@ -177,6 +167,75 @@
         new_sc = ShapeCollection.create()
         new_sc.add_graph(resolved)
         return new_sc
+
+    @classmethod
+    def _get_subclasses_of_definition_type(
+        cls, definition_type: URIRef
+    ) -> List[URIRef]:
+        """get all the definition_types in the ontology that are subclasses
+             in the given definition_types.
+
+        :param definition_type: the given definition_type
+        :type definition_type: URIRef
+        :return: list of includes definition_types
+        :rtype: list[URIRef]
+        """
+        children = ontology.subjects(RDFS.subClassOf, definition_type)
+
+        results = [definition_type]
+        for child in children:
+            results += cls._get_subclasses_of_definition_type(child)
+
+        return results
+
+    @classmethod
+    def _get_included_domains(cls, domain: URIRef) -> List[URIRef]:
+        """get all the domains in the ontology that are included in the given domains.
+
+        :param domain: the given domain
+        :type domain: URIRef
+        :return: list of includes domains
+        :rtype: list[URIRef]
+        """
+        children = ontology.subjects(BMOTIF.includes, domain)
+
+        results = [domain]
+        for child in children:
+            results += cls._get_included_domains(child)
+
+        return results
+
+    def get_shapes_of_definition_type(self, definition_type: URIRef) -> List[URIRef]:
+        """get subjects present in shape of definition_type
+
+        :param definition_type: desired definition_type
+        :type definition_type: URIRef
+        :return: subjects
+        :rtype: list[URIRef]
+        """
+        definition_types = self._get_subclasses_of_definition_type(definition_type)
+
+        results = []
+        for definition_type in definition_types:
+            results += self.graph.subjects(RDF.type, definition_type)
+
+        return results
+
+    def get_shapes_of_domain(self, domain: URIRef) -> List[URIRef]:
+        """get subjects present in shape of domain type
+
+        :param domain: desired domain
+        :type domain: URIRef
+        :return: subjects
+        :rtype: list[URIRef]
+        """
+        included_domains = self._get_included_domains(domain)
+
+        results = []
+        for domain in included_domains:
+            results += self.graph.subjects(RDF.type, domain)
+
+        return results
 
 
 @dataclass
@@ -266,74 +325,4 @@
         )
         new_g += dependency
         print(f"graph size now {len(new_g)}")
-    return new_g
-=======
-    @classmethod
-    def _get_subclasses_of_definition_type(
-        cls, definition_type: URIRef
-    ) -> List[URIRef]:
-        """get all the definition_types in the ontology that are subclasses
-             in the given definition_types.
-
-        :param definition_type: the given definition_type
-        :type definition_type: URIRef
-        :return: list of includes definition_types
-        :rtype: list[URIRef]
-        """
-        children = ontology.subjects(RDFS.subClassOf, definition_type)
-
-        results = [definition_type]
-        for child in children:
-            results += cls._get_subclasses_of_definition_type(child)
-
-        return results
-
-    @classmethod
-    def _get_included_domains(cls, domain: URIRef) -> List[URIRef]:
-        """get all the domains in the ontology that are included in the given domains.
-
-        :param domain: the given domain
-        :type domain: URIRef
-        :return: list of includes domains
-        :rtype: list[URIRef]
-        """
-        children = ontology.subjects(BMOTIF.includes, domain)
-
-        results = [domain]
-        for child in children:
-            results += cls._get_included_domains(child)
-
-        return results
-
-    def get_shapes_of_definition_type(self, definition_type: URIRef) -> List[URIRef]:
-        """get subjects present in shape of definition_type
-
-        :param definition_type: desired definition_type
-        :type definition_type: URIRef
-        :return: subjects
-        :rtype: list[URIRef]
-        """
-        definition_types = self._get_subclasses_of_definition_type(definition_type)
-
-        results = []
-        for definition_type in definition_types:
-            results += self.graph.subjects(RDF.type, definition_type)
-
-        return results
-
-    def get_shapes_of_domain(self, domain: URIRef) -> List[URIRef]:
-        """get subjects present in shape of domain type
-
-        :param domain: desired domain
-        :type domain: URIRef
-        :return: subjects
-        :rtype: list[URIRef]
-        """
-        included_domains = self._get_included_domains(domain)
-
-        results = []
-        for domain in included_domains:
-            results += self.graph.subjects(RDF.type, domain)
-
-        return results
->>>>>>> b5aa6f5a
+    return new_g