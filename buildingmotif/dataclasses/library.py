--- conflicted
+++ resolved
@@ -391,17 +391,12 @@
     ):
         """Resolve a dependency to a template.
 
-<<<<<<< HEAD
-        :param dep: dependency
-        :type dep: Union[_template_dependency, dict]
-=======
         :param template: template to resolve dependency for
         :type template: Template
         :param dep: dependency
         :type dep: Union[_template_dependency, dict]
         :param template_id_lookup: a local cache of {name: id} for uncommitted templates
         :type template_id_lookup: Dict[str, int]
->>>>>>> e374bc03
         :return: the template instance this dependency points to
         :rtype: Template
         """
@@ -432,11 +427,7 @@
         # for the template
         for imp in self.graph_imports:
             try:
-<<<<<<< HEAD
-                library = Library.load(name=imp)
-=======
                 library = Library.load(name=str(imp))
->>>>>>> e374bc03
                 dependee = library.get_template_by_name(dep["template"])
                 template.add_dependency(dependee, dep["args"])
                 return
@@ -512,24 +503,16 @@
         self._name = new_name
 
     @property
-<<<<<<< HEAD
-    def graph_imports(self) -> List[str]:
-=======
     def graph_imports(self) -> List[rdflib.URIRef]:
->>>>>>> e374bc03
         """
         Get the list of owl:imports for this library's shape collection
         """
         shape_col = self.get_shape_collection()
-<<<<<<< HEAD
-        return list(map(str, shape_col.graph.objects(None, rdflib.OWL.imports)))
-=======
         return [
             i
             for i in shape_col.graph.objects(None, rdflib.OWL.imports)
             if isinstance(i, rdflib.URIRef)
         ]
->>>>>>> e374bc03
 
     def create_template(
         self,
