import csv
import logging
import warnings
from collections import Counter
from copy import copy
from dataclasses import dataclass
from io import BytesIO, StringIO
from itertools import chain
from os import PathLike
from secrets import token_hex
from typing import TYPE_CHECKING, Dict, Generator, List, Optional, Set, Tuple, Union

import rdflib
from rdflib.term import Node

from buildingmotif import get_building_motif
from buildingmotif.dataclasses.model import Model
from buildingmotif.namespaces import bind_prefixes
from buildingmotif.template_matcher import Mapping, TemplateMatcher
from buildingmotif.template_to_shape import template_to_nodeshape
from buildingmotif.utils import (
    PARAM,
    combine_graphs,
    copy_graph,
    remove_triples_with_node,
    replace_nodes,
)

if TYPE_CHECKING:
    from buildingmotif import BuildingMOTIF
    from buildingmotif.dataclasses.library import Library


@dataclass
class Template:
    """This class mirrors :py:class`database.tables.DBTemplate`."""

    _id: int
    _name: str
    body: rdflib.Graph
    optional_args: List[str]
    _bm: "BuildingMOTIF"

    @classmethod
    def load(cls, id: int) -> "Template":
        """Load template from database.

        :param id: id of template
        :type id: int
        :return: loaded template
        :rtype: Template
        """
        bm = get_building_motif()
        db_template = bm.table_connection.get_db_template(id)
        body = bm.graph_connection.get_graph(db_template.body_id)

        return cls(
            _id=db_template.id,
            _name=db_template.name,
            optional_args=db_template.optional_args,
            body=body,
            _bm=bm,
        )

    def in_memory_copy(self) -> "Template":
        """Copy this template.

        :return: copy of this template
        :rtype: Template
        """
        return Template(
            _id=-1,
            _name=self._name,
            body=copy_graph(self.body, preserve_blank_nodes=False),
            optional_args=self.optional_args[:],
            _bm=self._bm,
        )

    @property
    def id(self):
        return self._id

    @id.setter
    def id(self, new_id):
        raise AttributeError("Cannot modify db id")

    @property
    def name(self):
        return self._name

    @name.setter
    def name(self, new_name: str) -> None:
        self._bm.table_connection.update_db_template_name(self._id, new_name)
        self._name = new_name

    def get_dependencies(self) -> Tuple["Dependency", ...]:
        """Get the template's dependencies.

        :return: a tuple of dependencies
        :rtype: Tuple
        """
        return tuple(
            [
                Dependency(dep.dependee_id, dep.args)
                for dep in self._bm.table_connection.get_db_template_dependencies(
                    self._id
                )
            ]
        )

    def add_dependency(self, dependency: "Template", args: Dict[str, str]) -> None:
        """Add dependency to template.

        :param dependency: dependency to add
        :type dependency: Template
        :param args: dictionary of dependency arguments
        :type args: Dict[str, str]
        """
        self._bm.table_connection.add_template_dependency_preliminary(
            self.id, dependency.id, args
        )

    def check_dependencies(self):
        """
        Verifies that all dependencies have valid references to the parameters
        in the dependency or (recursively) its dependencies. Raises an exception if any
        issues are found.

        It is recommended to call this after *all* templates in a library have been
        loaded in to the DB, else this might falsely raise an error.
        """
        for dep in self._bm.table_connection.get_db_template_dependencies(self.id):
            self._bm.table_connection.check_template_dependency_relationship(dep)

    def remove_dependency(self, dependency: "Template") -> None:
        """Remove dependency from template.

        :param dependency: dependency to remove
        :type dependency: Template
        """
        self._bm.table_connection.delete_template_dependency(self.id, dependency.id)

    @property
    def all_parameters(self) -> Set[str]:
        """The set of all parameters used in this template *including* its
        dependencies. Includes optional parameters.

        :return: set of parameters *with* dependencies
        :rtype: Set[str]
        """
        # handle local parameters first
        params = set(self.parameters)

        # then handle dependencies
        for dep in self.get_dependencies():
            params.update(dep.template.parameters)
        return params

    @property
    def parameters(self) -> Set[str]:
        """The set of all parameters used in this template *excluding* its
        dependencies. Includes optional parameters.

        :return: set of parameters *without* dependencies
        :rtype: Set[str]
        """
        # handle local parameters first
        nodes = chain.from_iterable(self.body.triples((None, None, None)))
        params = {str(p)[len(PARAM) :] for p in nodes if str(p).startswith(PARAM)}
        return params

    @property
    def dependency_parameters(self) -> Set[str]:
        """The set of all parameters used in this template's dependencies, including
        optional parameters.

        :return: set of parameters used in dependencies
        :rtype: Set[str]
        """
        params: Set[str] = set()
        for dep in self.get_dependencies():
            params = params.union(dep.template.parameters)
        return params

    @property
    def parameter_counts(self) -> Counter:
        """An addressable histogram of the parameter name counts in this
        template and all of its transitive dependencies.

        :return: count of parameters
        :rtype: Counter
        """
        counts: Counter = Counter()
        counts.update(self.parameters)
        for dep in self.get_dependencies():
            counts.update(dep.template.parameter_counts)
        return counts

    # TODO: method to get the 'types' of the parameters

    def dependency_for_parameter(self, param: str) -> Optional["Template"]:
        """Returns the dependency that uses the given parameter if one exists.

        :param param: parameter to search for
        :type param: str
        :return: dependency that uses the given parameter
        :rtype: Optional[Template]
        """
        for dep in self.get_dependencies():
            if param in dep.args.values():
                return dep.template
        return None

    def to_inline(self, preserve_args: Optional[List[str]] = None) -> "Template":
        """Return an inline-able copy of this template.

        Suffixes all parameters with a unique identifier that will avoid
        parameter name collisions when templates are combined with one another.
        Any argument names in the `preserve_args` list will not be adjusted.

        :param preserve_args: parameters whose names will be preserved,
            defaults to None
        :type preserve_args: Optional[List[str]], optional
        :return: a template with globally unique parameters
        :rtype: Template
        """
        templ = self.in_memory_copy()
        suffix = f"{token_hex(4)}-inlined"
        # the lookup table of old to new parameter names
        to_replace = {}
        for param in templ.parameters:
            # skip if (a) we want to preserve the param or (b) it is already inlined
            if (preserve_args and param in preserve_args) or (
                param.endswith("-inlined")
            ):
                continue
            param = PARAM[param]
            to_replace[param] = rdflib.URIRef(f"{param}-{suffix}")
        replace_nodes(templ.body, to_replace)
        return templ

    def inline_dependencies(self) -> "Template":
        """Copies this template with all dependencies recursively inlined.

        Parameters of dependencies will be renamed to avoid confusion.

        :return: copy of this template with all dependencies inlined
        :rtype: Template
        """
        templ = self.in_memory_copy()
        # if this template has no dependencies, then return unaltered
        if not self.get_dependencies():
            return templ

        # start with this template's parameters; this recurses into each
        # dependency to inline dependencies
        for dep in self.get_dependencies():
            # get the inlined version of the dependency
            deptempl = dep.template.inline_dependencies()

            # replace dependency parameters with the names they inherit
            # through the provided bindings
            rename_params: Dict[str, str] = {
                ours: theirs for ours, theirs in dep.args.items()
            }
            # replace all parameters *not* mentioned in the args by prefixing
            # them with the 'name' parameter binding; this is guaranteed
            # to exist
            name_prefix = dep.args.get("name")
            # for each parameter in the dependency...
            for param in deptempl.parameters:
                # if it does *not* have a mapping in the dependency, then
                # prefix the parameter with the value of the 'name' binding
                # to scope it properly
                if param not in dep.args and param != "name":
                    rename_params[param] = f"{name_prefix}-{param}"

            # replace the parameters in the dependency template
            replace_nodes(
                deptempl.body, {PARAM[k]: PARAM[v] for k, v in rename_params.items()}
            )
            # rename the optional_args in the dependency template too
            deptempl.optional_args = [
                rename_params.get(arg, arg) for arg in deptempl.optional_args
            ]

            # at this point, deptempl's parameters are all unique with respect to
            # the parent template. They are either renamed explicitly via the dependency's
            # args or implicitly via prefixing with the 'name' parameter.

            # Next, we need to determine which of deptempl's parameters are optional
            # and add these to the parent template's optional_args list.

            # get the parent template's optional args
            templ_optional_args = set(templ.optional_args)

            # represents the optional parameters of the dependency template
            deptempl_opt_args: Set[str] = set()

            # these optional parameters come from two places.
            # 1. the dependency template itself (its optional_args)
            deptempl_opt_args.update(deptempl.optional_args)
            # 1a. remove any parameters that have the same name as a parameter in the
            #     parent but are not optional in the parent
            deptempl_opt_args.difference_update(templ.parameters)
            # 2. having the same name as an optional parameter in the parent template
            #    (templ_optional_args)
            deptempl_opt_args.update(
                templ_optional_args.intersection(deptempl.parameters)
            )
            # 2a. if the 'name' of the deptempl is optional (given by the parent template),
            #   then all the arguments inside deptempl become optional
            #   (deptempl.parameters)
            if rename_params["name"] in deptempl_opt_args:
                # mark all of deptempl's parameters as optional
                deptempl_opt_args.update(deptempl.parameters)

            # convert our set of optional params to a list and assign to the parent template
            templ.optional_args = list(templ_optional_args.union(deptempl_opt_args))

            # append the inlined template into the parent's body
            templ.body += deptempl.body

        return templ

    def evaluate(
        self,
        bindings: Dict[str, Node],
        namespaces: Optional[Dict[str, rdflib.Namespace]] = None,
        require_optional_args: bool = False,
        warn_unused: bool = True,
    ) -> Union["Template", rdflib.Graph]:
        """Evaluate the template with the provided bindings.

        If all parameters in the template have a provided binding, then a graph
        will be returned. Otherwise, a new Template will be returned that
        incorporates the provided bindings and preserves unbound parameters. If
        `require_optional_args` is True, then the template evaluation will not
        return a graph unless all optional arguments are bound. If
        `require_optional_args` is False, then the template evaluation will
        return a graph even if some optional arguments are unbound.

        :param bindings: map of parameter {name: RDF term} to substitute
        :type bindings: Dict[str, Node]
        :param namespaces: namespace bindings to add to the graph,
            defaults to None
        :type namespaces: Optional[Dict[str, rdflib.Namespace]], optional
        :param require_optional_args: whether to require all optional arguments
            to be bound, defaults to False
        :type require_optional_args: bool
        :param warn_unused: if True, print a warning if there were any parameters left
            unbound during evaluation. If 'require_optional_args' is True,
            then this will consider optional parameters when producing the warning;
            otherwise, optional paramters will be ignored; defaults to True
        :type warn_unused: bool
        :return: either a template or a graph, depending on whether all
            parameters were provided
        :rtype: Union[Template, rdflib.Graph]
        """
        # TODO: handle datatype properties
        templ = self.in_memory_copy()
        # put all of the parameter names into the PARAM namespace so they can be
        # directly subsituted in the template body
        uri_bindings: Dict[Node, Node] = {PARAM[k]: v for k, v in bindings.items()}
        # replace the param:<name> URIs in the template body with the bindings
        # provided in the call to evaluate()
        replace_nodes(templ.body, uri_bindings)
        leftover_params = (
            templ.parameters.difference(bindings.keys())
            if not require_optional_args
            else (templ.parameters.union(self.optional_args)).difference(
                bindings.keys()
            )
        )
        # true if all parameters are now bound or only optional args are unbound
        if len(templ.parameters) == 0 or (
            not require_optional_args
            and templ.parameters.issubset(set(self.optional_args))
        ):
            bind_prefixes(templ.body)
            if namespaces:
                for prefix, namespace in namespaces.items():
                    templ.body.bind(prefix, namespace)
            if not require_optional_args:
                # remove all triples that touch unbound optional_args
                unbound_optional_args = set(templ.optional_args) - set(bindings.keys())
                for arg in unbound_optional_args:
                    remove_triples_with_node(templ.body, PARAM[arg])
            return templ.body
        if len(leftover_params) > 0 and warn_unused:
            warnings.warn(
                f"Parameters \"{', '.join(leftover_params)}\" were not provided during evaluation",
                UserWarning,
            )
        return templ

    def fill(
        self, ns: rdflib.Namespace, include_optional: bool = False
    ) -> Tuple[Dict[str, Node], rdflib.Graph]:
        """Evaluates the template with autogenerated bindings within the given
        namespace.

        :param ns: namespace to contain the autogenerated entities
        :type ns: rdflib.Namespace
        :param include_optional: if True, invent URIs for optional parameters; ignore if False
        :type include_optional: bool
        :return: a tuple of the bindings used and the resulting graph
        :rtype: Tuple[Dict[str, Node], rdflib.Graph]
        """
        bindings: Dict[str, Node] = {
            param: ns[f"{param}_{token_hex(4)}"]
            for param in self.parameters
            if include_optional or param not in self.optional_args
        }
<<<<<<< HEAD
        res = self.evaluate(bindings)
        if not isinstance(res, rdflib.Graph):
            raise ValueError(
                f"Expected graph but got template after call to evaluate(). Missing params: {res.parameters}"
            )
=======
        res = self.evaluate(bindings, require_optional_args=include_optional)
>>>>>>> 69bbe687
        assert isinstance(res, rdflib.Graph)
        return bindings, res

    @property
    def defining_library(self) -> "Library":
        """The library defining this template.

        :return: library
        :rtype: Library
        """
        from buildingmotif.dataclasses.library import Library

        return Library.load(
            self._bm.table_connection.get_library_defining_db_template(self.id).id
        )

    def library_dependencies(self) -> List["Library"]:
        """Get library dependencies for this template.

        :return: list of libraries
        :rtype: List[Library]
        """
        from buildingmotif.dataclasses.library import Library

        libs = {self.defining_library.id}
        for dep in self.get_dependencies():
            libs.add(dep.template.defining_library.id)
        return [Library.load(id) for id in libs]

    def find_subgraphs(
        self, model: Model, *ontologies: rdflib.Graph
    ) -> Generator[Tuple[Mapping, rdflib.Graph, Optional["Template"]], None, None]:
        """Produces an iterable of subgraphs in the model that are partially or
        entirely covered by the provided template.

        :yield: iterable of subgraphs in the model
        :rtype: Generator[Tuple[Mapping, rdflib.Graph, Optional[Template]], None, None]
        """
        # TODO: can we figure out what ontology to use automatically?
        # if ontology is not specified, pull in all shapes related to this template's library
        # and all of its dependencies
        if len(ontologies) == 0:
            ontology = rdflib.Graph()
            for lib in self.library_dependencies():
                ontology += lib.get_shape_collection().graph
        else:
            ontology = combine_graphs(*ontologies)

        matcher = TemplateMatcher(model.graph, self, ontology)
        for mapping, sg in matcher.building_mapping_subgraphs_iter():
            yield mapping, sg, matcher.remaining_template(mapping)

    def to_nodeshape(self) -> rdflib.Graph:
        """
        Interprets the template body as a SHACL shape and returns the SHACL
        shape in its own graph. See buildingmotif.template_to_shape.template_to_nodeshape
        for the specific translation rules and implementation.

        :return: a graph containing the NodeShape
        :rtype: rdflib.Graph
        """
        return template_to_nodeshape(self)

    def generate_csv(self, path: Optional[PathLike] = None) -> Optional[StringIO]:
        """
        Generate a CSV for this template which contains a column for each template parameter.
        Once filled out, the resulting CSV file can be passed to a Template Ingress to populate a model.
        Returns a 'io.BytesIO' object which can be written to a file or sent to another program/function.

        :param path: if not None, writes the CSV to the indicated file
        :type path: PathLike, optional
        :return: String buffer containing the resulting CSV file
        :rtype: StringIO
        """
        all_parameters = copy(self.parameters)
        mandatory_parameters = all_parameters - set(self.optional_args)
        row_data = list(mandatory_parameters) + list(self.optional_args)

        if path is not None:
            # write directly to file
            with open(path, "w") as f:
                writer = csv.writer(f)
                writer.writerow(row_data)
            return None

        # write to in-memory file
        output = StringIO()
        writer = csv.writer(output)
        writer.writerow(row_data)
        return output

    def generate_spreadsheet(
        self, path: Optional[PathLike] = None
    ) -> Optional[BytesIO]:
        """
        Generate a spreadsheet for this template which contains a column for each template parameter.
        Once filled out, the resulting spreadsheet can be passed to a Template Ingress to populate a model.
        Returns a 'io.BytesIO' object which can be written to a file or sent to another program/function.

        :param path: if not None, writes the CSV to the indicated file
        :type path: PathLike, optional
        :return: Byte buffer containing the resulting spreadsheet file
        :rtype: BytesIO
        """
        try:
            from openpyxl import Workbook
            from openpyxl.utils import get_column_letter
            from openpyxl.worksheet.table import Table, TableStyleInfo
        except ImportError:
            logging.critical(
                "Install the 'xlsx-ingress' module, e.g. 'pip install buildingmotif[xlsx-ingress]'"
            )
            return None
        all_parameters = copy(self.parameters)
        mandatory_parameters = all_parameters - set(self.optional_args)

        workbook = Workbook()
        sheet = workbook.active
        if sheet is None:
            raise Exception("Could not open active sheet in Workbook")

        row_data = list(mandatory_parameters) + list(self.optional_args)
        for column_index, cell_value in enumerate(row_data, 1):
            column_letter = get_column_letter(column_index)
            sheet[f"{column_letter}1"] = cell_value  # type: ignore
            # Adjust column width based on cell content
            column_dimensions = sheet.column_dimensions[column_letter]  # type: ignore
            column_dimensions.width = max(column_dimensions.width, len(str(cell_value)))

        tab = Table(
            displayName="Table1", ref=f"A1:{get_column_letter(len(row_data))}10"
        )
        style = TableStyleInfo(name="TableStyleMedium9", showRowStripes=True)
        tab.tableStyleInfo = style
        sheet.add_table(tab)

        if path is not None:
            # write directly to file
            workbook.save(path)
            return None

        # save the file in-memory and return the resulting buffer
        f = BytesIO()
        workbook.save(f)
        return f


@dataclass
class Dependency:
    """Dependency"""

    _template_id: int
    args: Dict[str, str]

    @property
    def template_id(self):
        return self._template_id

    @property
    def template(self) -> Template:
        return Template.load(self._template_id)<|MERGE_RESOLUTION|>--- conflicted
+++ resolved
@@ -412,15 +412,7 @@
             for param in self.parameters
             if include_optional or param not in self.optional_args
         }
-<<<<<<< HEAD
-        res = self.evaluate(bindings)
-        if not isinstance(res, rdflib.Graph):
-            raise ValueError(
-                f"Expected graph but got template after call to evaluate(). Missing params: {res.parameters}"
-            )
-=======
         res = self.evaluate(bindings, require_optional_args=include_optional)
->>>>>>> 69bbe687
         assert isinstance(res, rdflib.Graph)
         return bindings, res
 
