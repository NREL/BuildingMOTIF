--- conflicted
+++ resolved
@@ -223,16 +223,8 @@
                 dep.args.values()
             )
             # replace conflicted parameters
-<<<<<<< HEAD
-            # get the name of the entity this dependency will be bound to via the 'name'
-            # parameter, defaulting to the name of the dependee template
-            bound_name = dep.args.get("name", deptempl.name)
-            conflicted_params: Dict[rdflib.URIRef, Term] = {
-                PARAM[conflicted_param]: PARAM[f"{bound_name}-{conflicted_param}"]
-=======
             conflicted_params: Dict[rdflib.URIRef, Node] = {
                 PARAM[conflicted_param]: PARAM[f"{deptempl.name}-{conflicted_param}"]
->>>>>>> 0ded73b0
                 for conflicted_param in conflicted
             }
             # update the template's body w/ the new renamed parameters
