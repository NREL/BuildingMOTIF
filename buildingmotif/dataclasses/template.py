--- conflicted
+++ resolved
@@ -295,29 +295,19 @@
 
     @property
     def defining_library(self) -> "Library":
-<<<<<<< HEAD
-=======
         from buildingmotif.dataclasses.library import Library
 
->>>>>>> b8ccef5d
         return Library.load(
             self._bm.table_connection.get_library_defining_db_template(self.id).id
         )
 
     def library_dependencies(self) -> List["Library"]:
-<<<<<<< HEAD
-        libs = {self.defining_library}
-        for dep in self.get_dependencies():
-            libs.add(dep.template.defining_library)
-        return list(libs)
-=======
         from buildingmotif.dataclasses.library import Library
 
         libs = {self.defining_library.id}
         for dep in self.get_dependencies():
             libs.add(dep.template.defining_library.id)
         return [Library.load(id) for id in libs]
->>>>>>> b8ccef5d
 
     def find_subgraphs(
         self, model: Model, *ontologies: rdflib.Graph
