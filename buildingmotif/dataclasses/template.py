from dataclasses import dataclass
from typing import TYPE_CHECKING, Dict, Tuple

import rdflib

<<<<<<< HEAD
from buildingmotif.utils import get_building_motif
=======
from buildingmotif import BuildingMOTIF, get_building_motif
>>>>>>> b1f23fb9

if TYPE_CHECKING:
    from buildingmotif.building_motif import BuildingMotif


@dataclass
class Template:
    """Template. This class mirrors DBTemplate."""

    _id: int
    _name: str
    _head: Tuple[str, ...]
    body: rdflib.Graph
<<<<<<< HEAD
    _bm: "BuildingMotif"
=======
    _bm: BuildingMOTIF
>>>>>>> b1f23fb9

    @classmethod
    def load(cls, id: int) -> "Template":
        """load Template from db

        :param id: id of template
        :type id: int
        :return: loaded Template
        :rtype: Template
        """
        bm = get_building_motif()
        db_template = bm.table_connection.get_db_template(id)
        body = bm.graph_connection.get_graph(db_template.body_id)

        return cls(
            _id=db_template.id,
            _name=db_template.name,
            _head=db_template.head,
            body=body,
            _bm=bm,
        )

    @property
    def id(self):
        return self._id

    @id.setter
    def id(self, new_id):
        raise AttributeError("Cannot modify db id")

    @property
    def name(self):
        return self._name

    @name.setter
    def name(self, new_name: str) -> None:
        self._bm.table_connection.update_db_template_name(self._id, new_name)
        self._name = new_name

    @property
    def head(self):
        return self._head

    @head.setter
    def head(self, _: str) -> None:
        raise AttributeError("Cannot modify head")

    def get_dependencies(self) -> Tuple["Dependency", ...]:
        return tuple(
            [
                Dependency(dep.dependee_id, dep.args)
                for dep in self._bm.table_connection.get_db_template_dependencies(
                    self._id
                )
            ]
        )

    def add_dependency(self, dependency: "Template", args: Dict[str, str]) -> None:
        self._bm.table_connection.add_template_dependency(self.id, dependency.id, args)

    def remove_dependency(self, dependency: "Template") -> None:
        self._bm.table_connection.remove_template_dependency(self.id, dependency.id)


@dataclass
class Dependency:
    _template_id: int
    args: Dict[str, str]

    @property
    def template_id(self):
        return self._template_id

    @property
    def template(self) -> Template:
        return Template.load(self._template_id)<|MERGE_RESOLUTION|>--- conflicted
+++ resolved
@@ -3,14 +3,10 @@
 
 import rdflib
 
-<<<<<<< HEAD
-from buildingmotif.utils import get_building_motif
-=======
-from buildingmotif import BuildingMOTIF, get_building_motif
->>>>>>> b1f23fb9
+from buildingmotif import get_building_motif
 
 if TYPE_CHECKING:
-    from buildingmotif.building_motif import BuildingMotif
+    from buildingmotif import BuildingMOTIF
 
 
 @dataclass
@@ -21,11 +17,7 @@
     _name: str
     _head: Tuple[str, ...]
     body: rdflib.Graph
-<<<<<<< HEAD
-    _bm: "BuildingMotif"
-=======
-    _bm: BuildingMOTIF
->>>>>>> b1f23fb9
+    _bm: "BuildingMOTIF"
 
     @classmethod
     def load(cls, id: int) -> "Template":
