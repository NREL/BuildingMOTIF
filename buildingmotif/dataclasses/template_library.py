--- conflicted
+++ resolved
@@ -3,18 +3,13 @@
 
 import rdflib
 
-<<<<<<< HEAD
-from buildingmotif.dataclasses.template import Template
-from buildingmotif.tables import DBTemplate
-from buildingmotif.utils import get_building_motif, get_template_parts_from_shape
+from buildingmotif import get_building_motif
+from buildingmotif.database.tables import DBTemplate
+from buildingmotif.dataclasses import Template
+from buildingmotif.utils import get_template_parts_from_shape
 
 if TYPE_CHECKING:
-    from buildingmotif.building_motif import BuildingMotif
-=======
-from buildingmotif import BuildingMOTIF, get_building_motif
-from buildingmotif.database.tables import DBTemplate
-from buildingmotif.dataclasses import Template
->>>>>>> b1f23fb9
+    from buildingmotif import BuildingMOTIF
 
 
 @dataclass
@@ -23,11 +18,7 @@
 
     _id: int
     _name: str
-<<<<<<< HEAD
-    _bm: "BuildingMotif"
-=======
-    _bm: BuildingMOTIF
->>>>>>> b1f23fb9
+    _bm: "BuildingMOTIF"
 
     @classmethod
     def create(cls, name: str) -> "TemplateLibrary":
