--- conflicted
+++ resolved
@@ -7,15 +7,11 @@
 
 from buildingmotif.dataclasses.template import Template
 from buildingmotif.tables import DBTemplate
-<<<<<<< HEAD
 from buildingmotif.utils import (
     get_building_motif,
-    get_template_from_shape,
+    get_template_parts_from_shape,
     new_temporary_graph,
 )
-=======
-from buildingmotif.utils import get_building_motif, get_template_parts_from_shape
->>>>>>> 72919ae5
 
 if TYPE_CHECKING:
     from buildingmotif.building_motif import BuildingMotif
