import pathlib
from dataclasses import dataclass
from typing import TYPE_CHECKING, Dict, List, Optional

import rdflib
import yaml

<<<<<<< HEAD
from buildingmotif.dataclasses.template import Template
from buildingmotif.tables import DBTemplate
from buildingmotif.utils import (
    get_building_motif,
    get_template_parts_from_shape,
    new_temporary_graph,
)
=======
from buildingmotif import get_building_motif
from buildingmotif.database.tables import DBTemplate
from buildingmotif.dataclasses import Template
from buildingmotif.utils import get_template_parts_from_shape
>>>>>>> 45b63732

if TYPE_CHECKING:
    from buildingmotif import BuildingMOTIF


@dataclass
class TemplateLibrary:
    """Collection of Templates. This class mirrors DBTemplateLibrary."""

    _id: int
    _name: str
    _bm: "BuildingMOTIF"

    @classmethod
    def create(cls, name: str) -> "TemplateLibrary":
        """create new Template Library

        :param name: tl name
        :type name: str
        :return: new TemplateLibrary
        :rtype: TemplateLibrary
        """
        bm = get_building_motif()
        db_template_library = bm.table_connection.create_db_template_library(name)

        return cls(_id=db_template_library.id, _name=db_template_library.name, _bm=bm)

    @classmethod
    def load(cls, id: int) -> "TemplateLibrary":
        """load Template Library from db

        :param id: id of template library
        :type id: int
        :return: TemplateLibrary
        :rtype: TemplateLibrary
        """
        bm = get_building_motif()
        db_template_library = bm.table_connection.get_db_template_library(id)

        return cls(_id=db_template_library.id, _name=db_template_library.name, _bm=bm)

    @classmethod
    def from_ontology(cls, ontology: rdflib.Graph) -> "TemplateLibrary":
        """Load a template library from an ontology graph. This proceeds as follows.
        First, get all entities in the graph that are instances of *both* owl:Class
        and sh:NodeShape. (this is "candidates")

        For each candidate, use the utility function to parse the NodeShape and turn
        it into a Template.
        """
        # TODO: handle shapes (eventually)

        # get the name of the ontology; this will be the name of the library
        # any=False will raise an error if there is more than one ontology defined  in the graph
        ontology_name = ontology.value(
            predicate=rdflib.RDF.type, object=rdflib.OWL.Ontology, any=False
        )
        # create the library
        lib = cls.create(ontology_name)
        class_candidates = set(ontology.subjects(rdflib.RDF.type, rdflib.OWL.Class))
        shape_candidates = set(ontology.subjects(rdflib.RDF.type, rdflib.SH.NodeShape))
        candidates = class_candidates.intersection(shape_candidates)

        # stores the lookup from template *names* to template *ids*
        # this is necessary because while we know the *name* of the dependee templates
        # for each dependent template, we don't know the *id* of the dependee templates,
        # which is necessary to populate the dependencies
        template_id_lookup: Dict[str, int] = {}
        for candidate in candidates:
            assert isinstance(candidate, rdflib.URIRef)
            partial_body, deps = get_template_parts_from_shape(candidate, ontology)
            templ = lib.create_template(str(candidate), ["name"], partial_body)
            setattr(templ, "__deps__", deps)
            template_id_lookup[str(candidate)] = templ.id

        # now that we have all the templates, we can populate the dependencies
        for template in lib.get_templates():
            if not hasattr(template, "__deps__"):
                continue
            deps = getattr(template, "__deps__")
            for dep in deps:
                dependee = Template.load(template_id_lookup[dep["rule"]])
                template.add_dependency(dependee, dep["args"])
        return lib

    @classmethod
    def from_directory(cls, directory: pathlib.Path) -> "TemplateLibrary":
        """
        Load a library from a directory. Templates are read from .yml files
        in the directory. The name of the library is given by the name of the directory
        """
        # TODO: handle shapes (eventually)

        lib = cls.create(directory.name)
        template_id_lookup: Dict[str, int] = {}
        # read all .yml files
        for file in directory.glob("**/*.yml"):
            contents = yaml.load(open(file, "r"), Loader=yaml.FullLoader)
            for templ_name, templ_spec in contents.items():
                # input name of template
                templ_spec.update({"name": templ_name})
                # turn the template body into a graph
                body = new_temporary_graph()
                body.parse(data=templ_spec.pop("body"), format="turtle")
                templ_spec.update({"body": body})
                # remove dependencies so we can resolve them to their IDs later
                deps = templ_spec.pop("dependencies", [])
                templ = lib.create_template(**templ_spec)
                setattr(templ, "__deps__", deps)
                template_id_lookup[str(templ)] = templ.id
        # now that we have all the templates, we can populate the dependencies
        for template in lib.get_templates():
            if not hasattr(template, "__deps__"):
                continue
            deps = getattr(template, "__deps__")
            for dep in deps:
                dependee = Template.load(template_id_lookup[dep["rule"]])
                template.add_dependency(dependee, dep["args"])
        return lib

    @property
    def id(self) -> Optional[int]:
        return self._id

    @id.setter
    def id(self, new_id):
        raise AttributeError("Cannot modify db id")

    @property
    def name(self) -> str:
        return self._name

    @name.setter
    def name(self, new_name: str):
        self._bm.table_connection.update_db_template_library_name(self._id, new_name)
        self._name = new_name

    def create_template(
        self, name: str, head: List[str], body: Optional[rdflib.Graph] = None
    ) -> Template:
        """Create Template in this Template Library

        :param name: name
        :type name: str
        :param head: variables in template body
        :type head: list[str]
        :return: created Template
        :rtype: Template
        """
        db_template = self._bm.table_connection.create_db_template(name, head, self._id)
        body = self._bm.graph_connection.create_graph(
            db_template.body_id, body if body else rdflib.Graph()
        )

        return Template(
            _id=db_template.id,
            _name=db_template.name,
            _head=db_template.head,
            body=body,
            _bm=self._bm,
        )

    def get_templates(self) -> List[Template]:
        """get Templates in Library

        :return: list of templates
        :rtype: list[Template]
        """
        db_template_library = self._bm.table_connection.get_db_template_library(
            self._id
        )
        templates: List[DBTemplate] = db_template_library.templates
        return [Template.load(t.id) for t in templates]

    def get_template_by_name(self, name: str) -> Template:
        """
        Return template within this library with the given name, if any
        """
        dbt = self._bm.table_connection.get_db_template_by_name(name)
        if dbt.template_library_id != self._id:
            raise ValueError(f"Template {name} not in library {self._name}")
        return Template.load(dbt.id)<|MERGE_RESOLUTION|>--- conflicted
+++ resolved
@@ -5,20 +5,10 @@
 import rdflib
 import yaml
 
-<<<<<<< HEAD
-from buildingmotif.dataclasses.template import Template
-from buildingmotif.tables import DBTemplate
-from buildingmotif.utils import (
-    get_building_motif,
-    get_template_parts_from_shape,
-    new_temporary_graph,
-)
-=======
 from buildingmotif import get_building_motif
 from buildingmotif.database.tables import DBTemplate
 from buildingmotif.dataclasses import Template
-from buildingmotif.utils import get_template_parts_from_shape
->>>>>>> 45b63732
+from buildingmotif.utils import get_template_parts_from_shape, new_temporary_graph
 
 if TYPE_CHECKING:
     from buildingmotif import BuildingMOTIF
