--- conflicted
+++ resolved
@@ -61,24 +61,8 @@
     classname: URIRef
 
     def reason(self) -> str:
-<<<<<<< HEAD
-        """Human-readable explanation of this GraphDiff"""
-
-        if self.minc == self.maxc:
-            return f"{self.focus} needs exactly {self.minc} instances of \
-{self.classname} on path {self.path}"
-        elif (self.minc is None or self.minc == 0) and self.maxc is not None:
-            return f"{self.focus} needs at most {self.maxc} instances of \
-{self.classname} on path {self.path}"
-        elif self.maxc is None and self.minc is not None:
-            return f"{self.focus} needs at least {self.minc} instances of \
-{self.classname} on path {self.path}"
-        else:
-            return f"{self.focus} needs between {self.minc} and {self.maxc} instances of \
-=======
         """Human-readable explanation of this GraphDiff."""
         return f"{self.focus} needs between {self.minc} and {self.maxc} instances of \
->>>>>>> 7e7906ed
 {self.classname} on path {self.path}"
 
     def resolve(self, lib: "Library") -> List["Template"]:
@@ -113,23 +97,8 @@
     extra_deps: Optional[Tuple] = field(hash=False)
 
     def reason(self) -> str:
-<<<<<<< HEAD
-        """Human-readable explanation of this GraphDiff"""
-        if self.minc == self.maxc:
-            return f"{self.focus} needs exactly {self.minc} instances of \
-{self.shapename} on path {self.path}"
-        elif (self.minc is None or self.minc == 0) and self.maxc is not None:
-            return f"{self.focus} needs at most {self.maxc} instances of \
-{self.shapename} on path {self.path}"
-        elif self.maxc is None and self.minc is not None:
-            return f"{self.focus} needs at least {self.minc} instances of \
-{self.shapename} on path {self.path}"
-        else:
-            return f"{self.focus} needs between {self.minc} and {self.maxc} instances of \
-=======
         """Human-readable explanation of this GraphDiff."""
         return f"{self.focus} needs between {self.minc} and {self.maxc} instances of \
->>>>>>> 7e7906ed
 {self.shapename} on path {self.path}"
 
     def resolve(self, lib: "Library") -> List["Template"]:
@@ -169,25 +138,9 @@
     maxc: Optional[int]
 
     def reason(self) -> str:
-<<<<<<< HEAD
-        """Human-readable explanation of this GraphDiff"""
-        if self.minc == self.maxc:
-            return f"{self.focus} needs exactly {self.minc} uses of \
-path {self.path}"
-        elif (self.minc is None or self.minc == 0) and self.maxc is not None:
-            return f"{self.focus} needs at most {self.maxc} uses of \
-path {self.path}"
-        elif self.maxc is None and self.minc is not None:
-            return f"{self.focus} needs at least {self.minc} uses of \
-path {self.path}"
-        else:
-            return f"{self.focus} needs between {self.minc} and {self.maxc} uses of \
-path {self.path}"
-=======
         """Human-readable explanation of this GraphDiff."""
         return f"{self.focus} needs between {self.minc} and {self.maxc} uses \
 of path {self.path}"
->>>>>>> 7e7906ed
 
     def resolve(self, lib: "Library") -> List["Template"]:
         """Produces a list of templates to resolve this GraphDiff.
