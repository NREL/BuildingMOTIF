--- conflicted
+++ resolved
@@ -9,12 +9,8 @@
 from buildingmotif.dataclasses.shape_collection import ShapeCollection
 from buildingmotif.dataclasses.validation import ValidationContext
 from buildingmotif.namespaces import A
-<<<<<<< HEAD
 from buildingmotif.shape_rewrite import rewrite_shape_graph
 from buildingmotif.utils import Triple, copy_graph
-=======
-from buildingmotif.utils import Triple, copy_graph, inline_sh_nodes
->>>>>>> 8f6d1368
 
 if TYPE_CHECKING:
     from buildingmotif import BuildingMOTIF
@@ -155,16 +151,9 @@
         shapeg = rdflib.Graph()
         # aggregate shape graphs
         for sc in shape_collections:
-<<<<<<< HEAD
             # inline sh:node for interpretability
             shapeg += sc.graph
         shapeg = rewrite_shape_graph(shapeg)
-=======
-            shapeg += copy_graph(sc.graph)
-
-        inline_sh_nodes(shapeg)
-
->>>>>>> 8f6d1368
         # TODO: do we want to preserve the materialized triples added to data_graph via reasoning?
         data_graph = copy_graph(self.graph)
         valid, report_g, report_str = pyshacl.validate(
