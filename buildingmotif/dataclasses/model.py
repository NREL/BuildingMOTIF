--- conflicted
+++ resolved
@@ -214,61 +214,10 @@
 
         :rtype: ValidationContext
         """
-<<<<<<< HEAD
         compiled_model = self.compile(shape_collections or [self.get_manifest()])
         return compiled_model.validate(error_on_missing_imports)
 
     def compile(self, shape_collections: List["ShapeCollection"]) -> "CompiledModel":
-=======
-        # TODO: determine the return types; At least a bool for valid/invalid,
-        # but also want a report. Is this the base pySHACL report? Or a useful
-        # transformation, like a list of deltas for potential fixes?
-        shapeg = rdflib.Graph()
-        if shape_collections is None or len(shape_collections) == 0:
-            shape_collections = [self.get_manifest()]
-        # aggregate shape graphs
-        for sc in shape_collections:
-            shapeg += sc.resolve_imports(
-                error_on_missing_imports=error_on_missing_imports
-            ).graph
-        # inline sh:node for interpretability
-        shapeg = rewrite_shape_graph(shapeg)
-
-        # remove imports from sg
-        shapeg.remove((None, OWL.imports, None))
-
-        # skolemize the shape graph so we have consistent identifiers across
-        # validation through the interpretation of the validation report
-        shapeg = skolemize_shapes(shapeg)
-
-        # TODO: do we want to preserve the materialized triples added to data_graph via reasoning?
-        data_graph = copy_graph(self.graph)
-
-        # remove imports from data graph
-        data_graph.remove((None, OWL.imports, None))
-
-        # if None, use the default engine
-        shacl_engine = shacl_engine or self._bm.shacl_engine
-
-        # validate the data graph
-        valid, report_g, report_str = shacl_validate(
-            data_graph, shapeg, engine=shacl_engine
-        )
-        return ValidationContext(
-            shape_collections,
-            shapeg,
-            valid,
-            report_g,
-            report_str,
-            self,
-        )
-
-    def compile(
-        self,
-        shape_collections: List["ShapeCollection"],
-        shacl_engine: Optional[str] = None,
-    ):
->>>>>>> 891e498a
         """Compile the graph of a model against a set of ShapeCollections.
 
         :param shape_collections: list of ShapeCollections to compile the model
@@ -291,84 +240,10 @@
 
         model_graph = copy_graph(self.graph).skolemize()
 
-<<<<<<< HEAD
         compiled_graph = shacl_inference(
             model_graph, ontology_graph, engine=self._bm.shacl_engine
         )
         return CompiledModel(self, shape_collections, compiled_graph)
-=======
-        shacl_engine = shacl_engine or self._bm.shacl_engine
-
-        return shacl_inference(model_graph, ontology_graph, engine=shacl_engine)
-
-    def test_model_against_shapes(
-        self,
-        shape_collections: List["ShapeCollection"],
-        shapes_to_test: List[rdflib.URIRef],
-        target_class: rdflib.URIRef,
-        shacl_engine: Optional[str] = None,
-    ) -> Dict[rdflib.URIRef, "ValidationContext"]:
-        """Validates the model against a list of shapes and generates a
-        validation report for each.
-
-        :param shape_collections: list of ShapeCollections needed to run shapes
-        :type shape_collection: List[ShapeCollection]
-        :param shapes_to_test: list of shape URIs to validate the model against
-        :type shapes_to_test: List[URIRef]
-        :param target_class: the class upon which to run the selected shapes
-        :type target_class: URIRef
-        :param shacl_engine: the SHACL engine to use for validation, defaults to whatever
-            is set in the BuildingMOTIF object
-        :type shacl_engine: str, optional
-        :return: a dictionary that relates each shape to test URIRef to a
-                 ValidationContext
-        :rtype: Dict[URIRef, ValidationContext]
-        """
-        ontology_graph = rdflib.Graph()
-        for shape_collection in shape_collections:
-            ontology_graph += shape_collection.graph
-
-        model_graph = copy_graph(self.graph)
-
-        results = {}
-
-        targets = model_graph.query(
-            f"""
-            PREFIX rdf: <http://www.w3.org/1999/02/22-rdf-syntax-ns#>
-            PREFIX rdfs: <http://www.w3.org/2000/01/rdf-schema#>
-            SELECT ?target
-            WHERE {{
-                ?target rdf:type/rdfs:subClassOf* <{target_class}>
-
-            }}
-        """
-        )
-        # skolemize the shape graph so we have consistent identifiers across
-        # validation through the interpretation of the validation report
-        ontology_graph = ontology_graph.skolemize()
-
-        shacl_engine = shacl_engine or self._bm.shacl_engine
-
-        for shape_uri in shapes_to_test:
-            temp_model_graph = copy_graph(model_graph)
-            for (s,) in targets:
-                temp_model_graph.add((URIRef(s), A, shape_uri))
-
-            valid, report_g, report_str = shacl_validate(
-                temp_model_graph, ontology_graph, engine=shacl_engine
-            )
-
-            results[shape_uri] = ValidationContext(
-                shape_collections,
-                ontology_graph,
-                valid,
-                report_g,
-                report_str,
-                self,
-            )
-
-        return results
->>>>>>> 891e498a
 
     def get_manifest(self) -> ShapeCollection:
         """Get ShapeCollection from model.
