--- conflicted
+++ resolved
@@ -2,19 +2,11 @@
 from typing import TYPE_CHECKING, Dict, List, Optional
 
 import rdflib
-<<<<<<< HEAD
-=======
-import rfc3987
 from rdflib import URIRef
->>>>>>> 69bbe687
 
 from buildingmotif import get_building_motif
 from buildingmotif.dataclasses.shape_collection import ShapeCollection
 from buildingmotif.dataclasses.validation import ValidationContext
-<<<<<<< HEAD
-from buildingmotif.namespaces import A
-from buildingmotif.utils import Triple, copy_graph, rewrite_shape_graph, validate_uri
-=======
 from buildingmotif.namespaces import OWL, A
 from buildingmotif.utils import (
     Triple,
@@ -23,8 +15,8 @@
     shacl_inference,
     shacl_validate,
     skolemize_shapes,
+    validate_uri,
 )
->>>>>>> 69bbe687
 
 if TYPE_CHECKING:
     from buildingmotif import BuildingMOTIF
