--- conflicted
+++ resolved
@@ -1,10 +1,5 @@
 import uuid
-<<<<<<< HEAD
-from typing import Optional
-=======
-from functools import wraps
-from typing import Callable, List, Optional
->>>>>>> cddb5bc4
+from typing import List, Optional
 
 from sqlalchemy.engine import Engine
 
