--- conflicted
+++ resolved
@@ -3,20 +3,12 @@
 
 from sqlalchemy.engine import Engine
 
-<<<<<<< HEAD
-from buildingmotif.building_motif import building_motif
 from buildingmotif.db_connections.tables import (
-=======
-from buildingmotif.tables import (
->>>>>>> 2800fdb5
     Base,
     DBModel,
     DBTemplate,
     DBTemplateLibrary,
-<<<<<<< HEAD
-=======
     DepsAssociation,
->>>>>>> 2800fdb5
 )
 
 
