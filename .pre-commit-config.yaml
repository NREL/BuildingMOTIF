repos:
-   repo: https://github.com/pycqa/isort
    rev: 5.12.0
    hooks:
    -    id: isort
         entry: poetry run isort
-   repo: https://github.com/psf/black
    rev: 22.3.0
    hooks:
    -   id: black
        entry: poetry run black
-   repo: https://github.com/pycqa/flake8
    rev: 5.0.0
    hooks:
    -   id: flake8
        entry: poetry run flake8 buildingmotif
# can't poetry run becuase not present in repository https://github.com/pre-commit/mirrors-mypy
-   repo: https://github.com/pre-commit/mirrors-mypy
    rev: v1.9.0
    hooks:
    -   id: mypy
<<<<<<< HEAD
        args: ["--install-types", "--non-interactive", "--ignore-missing-imports", "--disable-error-code=import-untyped"]
=======
        args: ["--install-types", "--non-interactive", "--ignore-missing-imports", "--follow-imports=skip"]
>>>>>>> e374bc03
        additional_dependencies: [sqlalchemy2-stubs <= 0.0.2a20, SQLAlchemy <= 1.4]
exclude: docs/conf.py<|MERGE_RESOLUTION|>--- conflicted
+++ resolved
@@ -19,10 +19,6 @@
     rev: v1.9.0
     hooks:
     -   id: mypy
-<<<<<<< HEAD
-        args: ["--install-types", "--non-interactive", "--ignore-missing-imports", "--disable-error-code=import-untyped"]
-=======
-        args: ["--install-types", "--non-interactive", "--ignore-missing-imports", "--follow-imports=skip"]
->>>>>>> e374bc03
+        args: ["--install-types", "--non-interactive", "--ignore-missing-imports", "--follow-imports=skip", "--disable-error-code=import-untyped"]
         additional_dependencies: [sqlalchemy2-stubs <= 0.0.2a20, SQLAlchemy <= 1.4]
 exclude: docs/conf.py