# Table of contents
# Learn more at https://jupyterbook.org/customize/toc.html

# framework = https://diataxis.fr/
format: jb-book
root: README
parts:
- caption: Reference
  chapters:
  - file: reference/developer_documentation.md
  - file: reference/cli_tool.md
  - file: reference/apidoc/index.rst
- caption: Tutorials
  chapters:
  - file: tutorials/model_creation.md
  - file: tutorials/model_validation.md
  - file: tutorials/model_correction.md
  - file: tutorials/template_writing.ipynb
- caption: Guides
  chapters:
<<<<<<< HEAD
  - file: guides/csv-import.md
- caption: Explainations
  chapters:
  - file: explanations/ingresses.md
=======
  - file: guides/ingress-bacnet-to-brick.md
# - caption: Explaination
#   chapters:
#   - file: explaination/TODO.md
>>>>>>> d5c05379
- caption: Appendix
  chapters:
  - file: bibliography.md<|MERGE_RESOLUTION|>--- conflicted
+++ resolved
@@ -18,17 +18,11 @@
   - file: tutorials/template_writing.ipynb
 - caption: Guides
   chapters:
-<<<<<<< HEAD
   - file: guides/csv-import.md
+  - file: guides/ingress-bacnet-to-brick.md
 - caption: Explainations
   chapters:
   - file: explanations/ingresses.md
-=======
-  - file: guides/ingress-bacnet-to-brick.md
-# - caption: Explaination
-#   chapters:
-#   - file: explaination/TODO.md
->>>>>>> d5c05379
 - caption: Appendix
   chapters:
   - file: bibliography.md