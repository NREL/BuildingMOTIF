--- conflicted
+++ resolved
@@ -46,16 +46,12 @@
 jupyter = "^1.0.0"
 ipykernel = "^6.13.0"
 rise = "^5.7.1"
+jupyter-book = "^0.13.1"
 
-<<<<<<< HEAD
 [tool.poetry.extras]
 bacnet-ingress = ["BAC0"]
 xlsx-ingress = ["openpyxl"]
 all-ingresses = ["BAC0", "openpyxl"]
-=======
-[tool.poetry.group.dev.dependencies]
-jupyter-book = "^0.13.1"
->>>>>>> 18c197b3
 
 [build-system]
 requires = ["poetry-core>=1.0.0"]
