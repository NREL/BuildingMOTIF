[tool.poetry]
name = "BuildingMOTIF"
version = "0.4.0"
description = "Building Metadata OnTology Interoperability Framework"
license = "LICENSE"
authors = [
  "Hannah Eslinger <Hannah.Eslinger@nrel.gov>",
  "Gabriel Fierro <gtfierro@mines.edu>",
  "Selam Haile <Selam.Haile@nrel.gov>",
  "Avijit Saha <Avijit.Saha@nrel.gov>",
  "Tobias Shapinsky <Tobias.Shapinsky@nrel.gov>",
  "Matthew Steen <Matthew.Steen@nrel.gov>"
]
readme = "docs/README.md"
repository = "https://github.com/NREL/BuildingMOTIF"
documentation = "https://buildingmotif.readthedocs.io/"

[tool.poetry.scripts]
buildingmotif = 'buildingmotif.bin.cli:app'

[tool.poetry.dependencies]
<<<<<<< HEAD
python = ">=3.9, <3.12"
=======
python = ">=3.10, <3.13"
>>>>>>> 58be9897
rdflib = ">=7.0"
SQLAlchemy = {extras = ["mypy"], version = "^1.4.44"}
pyaml = "^21.10.1"
networkx = "^2.7.1"
types-PyYAML = "^6.0.4"
nbmake = "^1.3.0"
rdflib-sqlalchemy = "^0.5.3"
pyshacl = "^0.28"
alembic = "^1.8.0"
Flask = "^2.1.2"
Flask-API = "^3.0.post1"
rfc3987 = "^1.3.8"
setuptools = "^73.0.1"
psycopg2 = {version="^2.9.5", optional=true}
pygit2 = "~1.17"
jsonschema = "^4.21.1"
brick-tq-shacl = {optional = true, version="0.3.3a3"}
werkzeug="^2.3.7"
types-jsonschema = "^4.21.0.20240311"
pandas = "^2.2.2"
scipy = "<1.14"
numpy = "2.0"
<<<<<<< HEAD
=======
flake8 = "^7.1.2"
>>>>>>> 58be9897

[tool.poetry.group.dev.dependencies]
black = "^22.3.0"
isort = "^5.10.1"
pre-commit = "^2.17.0"
pytest-cov = "^3.0.0"
mypy = "v1.9.0"
sqlalchemy2-stubs = "^0.0.2a38"
psycopg2-binary = "^2.9.5"
jupytext = "^1.13.8"
jupyter = "^1.0.0"
ipykernel = "^6.13.0"
rise = "^5.7.1"
jupyter-book = "^0.15.1"
flake8 = "^7.0.0"
BAC0 = "^22.9.21"
netifaces = "^0.11.0"
pytz = "^2022.7.1"
openpyxl = "^3.0.10"
pytest = "^8.0.2"
tomlkit = "^0.13.2"

[tool.poetry.extras]
all = ["BAC0", "openpyxl", "netifaces", "pytz", "psycopg2"]
postgres = ["psycopg2"]
topquadrant = ["brick-tq-shacl"]
# dependencies for ingresses (e.g. BAC0, openpyxl) should be included in dev dependencies
bacnet-ingress = ["BAC0", "netifaces", "pytz"]
xlsx-ingress = ["openpyxl"]
all-ingresses = ["BAC0", "openpyxl", "netifaces", "pytz"]

[build-system]
requires = ["poetry-core>=1.0.0"]
build-backend = "poetry.core.masonry.api"

[tool.black]
extend-exclude = "docs/conf.py"

[tool.isort]
profile = "black"

[tool.mypy]
files = ["buildingmotif/*.py", "tests/*.py", "migrations/*.py"]
plugins = "sqlalchemy.ext.mypy.plugin"
follow_imports = "skip"

[tool.pytest.ini_options]
log_cli_level = "WARNING"
markers = [
    "integration: mark a test as an integration test"
]<|MERGE_RESOLUTION|>--- conflicted
+++ resolved
@@ -19,11 +19,7 @@
 buildingmotif = 'buildingmotif.bin.cli:app'
 
 [tool.poetry.dependencies]
-<<<<<<< HEAD
-python = ">=3.9, <3.12"
-=======
 python = ">=3.10, <3.13"
->>>>>>> 58be9897
 rdflib = ">=7.0"
 SQLAlchemy = {extras = ["mypy"], version = "^1.4.44"}
 pyaml = "^21.10.1"
@@ -46,10 +42,7 @@
 pandas = "^2.2.2"
 scipy = "<1.14"
 numpy = "2.0"
-<<<<<<< HEAD
-=======
 flake8 = "^7.1.2"
->>>>>>> 58be9897
 
 [tool.poetry.group.dev.dependencies]
 black = "^22.3.0"
