--- conflicted
+++ resolved
@@ -19,11 +19,7 @@
 buildingmotif = 'buildingmotif.bin.cli:app'
 
 [tool.poetry.dependencies]
-<<<<<<< HEAD
-python = ">=3.10, <3.12"
-=======
 python = ">=3.10, <3.13"
->>>>>>> 93a56ce8
 rdflib = ">=7.0"
 SQLAlchemy = {extras = ["mypy"], version = "^1.4.44"}
 pyaml = "^21.10.1"
@@ -44,10 +40,7 @@
 werkzeug="^2.3.7"
 types-jsonschema = "^4.21.0.20240311"
 matplotlib = "^3.9.2"
-<<<<<<< HEAD
-=======
 pandas = "^2.2.3"
->>>>>>> 93a56ce8
 
 [tool.poetry.group.dev.dependencies]
 black = "^22.3.0"
