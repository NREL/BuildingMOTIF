--- conflicted
+++ resolved
@@ -34,13 +34,10 @@
 BAC0 = "^22.9.21"
 rfc3987 = "^1.3.8"
 openpyxl = "^3.0.10"
-<<<<<<< HEAD
 typer = {extras = ["all"], version = "^0.7.0"}
 gitpython = "^3.1.30"
-=======
 setuptools = "^65.6.3"
 netifaces = "^0.11.0"
->>>>>>> a7659a1c
 
 [tool.poetry.dev-dependencies]
 black = "^22.3.0"
