--- conflicted
+++ resolved
@@ -19,15 +19,9 @@
 buildingmotif = 'buildingmotif.bin.cli:app'
 
 [tool.poetry.dependencies]
-<<<<<<< HEAD
-python = "^3.9, <3.12"
-rdflib = "~6.2.0"
-SQLAlchemy = "^1.4"
-=======
-python = ">=3.8.1, <3.12"
+python = ">=3.9, <3.12"
 rdflib = ">=7.0"
 SQLAlchemy = {extras = ["mypy"], version = "^1.4.44"}
->>>>>>> 0b4c6832
 pyaml = "^21.10.1"
 networkx = "^2.7.1"
 types-PyYAML = "^6.0.4"
@@ -41,18 +35,12 @@
 setuptools = "^65.6.3"
 psycopg2 = {version="^2.9.5", optional=true}
 pygit2 = "~1.11.1"
-<<<<<<< HEAD
-jsonschema = "^4.17.3"
-types-jsonschema = "^4.17.0.6"
-scipy = "^1.11.2"
-pandas = "^2.1.0"
-
-=======
 jsonschema = "^4.21.1"
 brick-tq-shacl = {optional = true, version="0.3.2a4"}
->>>>>>> 0b4c6832
 werkzeug="^2.3.7"
 types-jsonschema = "^4.21.0.20240311"
+pandas = "^2.2.2"
+scipy = "<1.14"
 
 [tool.poetry.group.dev.dependencies]
 black = "^22.3.0"
