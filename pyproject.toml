--- conflicted
+++ resolved
@@ -11,11 +11,8 @@
 pyaml = "^21.10.1"
 networkx = "^2.7.1"
 types-PyYAML = "^6.0.4"
-<<<<<<< HEAD
 rdflib-sqlalchemy = {git = "https://github.com/haneslinger/rdflib-sqlalchemy.git", rev = "Take-session-manager"}
-=======
 nbmake = "^1.3.0"
->>>>>>> f3424c37
 
 [tool.poetry.dev-dependencies]
 black = "^22.1.0"
