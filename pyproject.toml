--- conflicted
+++ resolved
@@ -39,15 +39,7 @@
 brick-tq-shacl = {optional = true, version="==0.3.4"}
 werkzeug="^2.3.7"
 types-jsonschema = "^4.21.0.20240311"
-<<<<<<< HEAD
-matplotlib = "^3.9.2"
-pandas = "^2.2.3"
-scipy = "^1.15.2"
 xmldiff = "^2.7.0"
-argparse = "^1.4.0"
-=======
-xmldiff = "^2.7.0"
->>>>>>> f1957a3b
 
 [tool.poetry.group.dev.dependencies]
 black = "^22.3.0"
