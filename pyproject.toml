[tool.poetry]
<<<<<<< HEAD
name = "BuildingMOTIF"
version = "0"
description = "Building Metadata OnTology Interoperability Framework"
license = "LICENSE.txt"
authors = [
  "Hannah Eslinger <hannah.eslinger@nrel.gov>",
  "Gabriel Fierro <gtfierro@mines.edu>",
  "Avijit Saha <avijit.saha@nrel.gov>",
  "Tobias Shapinsky <tobias.shapinsky@nrel.gov>",
  "Matthew Steen <matthew.steen@nrel.gov>"
]
readme = "README.md"
repository = "https://github.com/NREL/BuildingMOTIF"
documentation = "https://buildingmotif.readthedocs.io"
=======
name = "buildingMOTIF"
version = "0.1.0"
description = ""
authors = ["Your Name <you@example.com>"]
>>>>>>> 56ae9e07

[tool.poetry.dependencies]
python = "^3.8"
rdflib = "^6.1.1"
SQLAlchemy = "^1.4"
pyaml = "^21.10.1"
networkx = "^2.7.1"
types-PyYAML = "^6.0.4"
nbmake = "^1.3.0"
rdflib-sqlalchemy = "^0.5.3"

[tool.poetry.dev-dependencies]
black = "^22.1.0"
isort = "^5.10.1"
pylama = "^8.3.7"
pre-commit = "^2.17.0"
pytest-cov = "^3.0.0"
Sphinx = "^4.4.0"
sphinx-rtd-theme = "^1.0.0"
mypy = "^0.931"
sqlalchemy2-stubs = "^0.0.2-alpha.20"
jupytext = "^1.13.8"
jupyter = "^1.0.0"
ipykernel = "^6.13.0"

[build-system]
requires = ["poetry-core>=1.0.0"]
build-backend = "poetry.core.masonry.api"

[tool.isort]
profile = "black"

[tool.pylint.messages_control]
disable = "C0330, C0326"

[tool.pylint.format]
max-line-length = "88"<|MERGE_RESOLUTION|>--- conflicted
+++ resolved
@@ -1,5 +1,4 @@
 [tool.poetry]
-<<<<<<< HEAD
 name = "BuildingMOTIF"
 version = "0"
 description = "Building Metadata OnTology Interoperability Framework"
@@ -14,12 +13,6 @@
 readme = "README.md"
 repository = "https://github.com/NREL/BuildingMOTIF"
 documentation = "https://buildingmotif.readthedocs.io"
-=======
-name = "buildingMOTIF"
-version = "0.1.0"
-description = ""
-authors = ["Your Name <you@example.com>"]
->>>>>>> 56ae9e07
 
 [tool.poetry.dependencies]
 python = "^3.8"
