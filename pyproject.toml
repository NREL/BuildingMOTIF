[tool.poetry]
name = "BuildingMOTIF"
version = "0.2.0-beta"
description = "Building Metadata OnTology Interoperability Framework"
license = "LICENSE"
authors = [
  "Hannah Eslinger <Hannah.Eslinger@nrel.gov>",
  "Gabriel Fierro <gtfierro@mines.edu>",
  "Selam Haile <Selam.Haile@nrel.gov>",
  "Avijit Saha <Avijit.Saha@nrel.gov>",
  "Tobias Shapinsky <Tobias.Shapinsky@nrel.gov>",
  "Matthew Steen <Matthew.Steen@nrel.gov>"
]
readme = "docs/README.md"
repository = "https://github.com/NREL/BuildingMOTIF"
documentation = "https://nrel.github.io/BuildingMOTIF"

[tool.poetry.scripts]
buildingmotif = 'buildingmotif.bin.cli:app'

[tool.poetry.dependencies]
python = ">=3.8.1, <3.12"
<<<<<<< HEAD
rdflib = "^6.3.2"
SQLAlchemy = "^1.4"
=======
rdflib = ">=7.0"
SQLAlchemy = {extras = ["mypy"], version = "^1.4.44"}
>>>>>>> 69bbe687
pyaml = "^21.10.1"
networkx = "^2.7.1"
types-PyYAML = "^6.0.4"
nbmake = "^1.3.0"
rdflib-sqlalchemy = "^0.5.3"
pyshacl = "^0.25.0"
alembic = "^1.8.0"
Flask = "^2.1.2"
Flask-API = "^3.0.post1"
rfc3987 = "^1.3.8"
setuptools = "^65.6.3"
psycopg2 = {version="^2.9.5", optional=true}
pygit2 = "~1.11.1"
jsonschema = "^4.21.1"
<<<<<<< HEAD

werkzeug="^2.3.7"
types-jsonschema = "^4.21.0.20240118"
=======
brick-tq-shacl = {optional = true, version="0.3.2a4"}
werkzeug="^2.3.7"
types-jsonschema = "^4.21.0.20240311"
>>>>>>> 69bbe687

[tool.poetry.group.dev.dependencies]
black = "^22.3.0"
isort = "^5.10.1"
pre-commit = "^2.17.0"
pytest-cov = "^3.0.0"
mypy = "v1.9.0"
sqlalchemy2-stubs = "^0.0.2a38"
psycopg2-binary = "^2.9.5"
jupytext = "^1.13.8"
jupyter = "^1.0.0"
ipykernel = "^6.13.0"
rise = "^5.7.1"
jupyter-book = "^0.15.1"
flake8 = "^5.0.0"
BAC0 = "^22.9.21"
netifaces = "^0.11.0"
pytz = "^2022.7.1"
openpyxl = "^3.0.10"
pytest = "^8.0.2"

[tool.poetry.extras]
all = ["BAC0", "openpyxl", "netifaces", "pytz", "psycopg2"]
postgres = ["psycopg2"]
topquadrant = ["brick-tq-shacl"]
# dependencies for ingresses (e.g. BAC0, openpyxl) should be included in dev dependencies
bacnet-ingress = ["BAC0", "netifaces", "pytz"]
xlsx-ingress = ["openpyxl"]
all-ingresses = ["BAC0", "openpyxl", "netifaces", "pytz"]

[build-system]
requires = ["poetry-core>=1.0.0"]
build-backend = "poetry.core.masonry.api"

[tool.black]
extend-exclude = "docs/conf.py"

[tool.isort]
profile = "black"

[tool.mypy]
files = ["buildingmotif/*.py", "tests/*.py", "migrations/*.py"]
plugins = "sqlalchemy.ext.mypy.plugin"
follow_imports = "skip"

[tool.pytest.ini_options]
log_cli_level = "WARNING"
markers = [
    "integration: mark a test as an integration test"
]<|MERGE_RESOLUTION|>--- conflicted
+++ resolved
@@ -20,13 +20,8 @@
 
 [tool.poetry.dependencies]
 python = ">=3.8.1, <3.12"
-<<<<<<< HEAD
-rdflib = "^6.3.2"
-SQLAlchemy = "^1.4"
-=======
 rdflib = ">=7.0"
 SQLAlchemy = {extras = ["mypy"], version = "^1.4.44"}
->>>>>>> 69bbe687
 pyaml = "^21.10.1"
 networkx = "^2.7.1"
 types-PyYAML = "^6.0.4"
@@ -41,15 +36,9 @@
 psycopg2 = {version="^2.9.5", optional=true}
 pygit2 = "~1.11.1"
 jsonschema = "^4.21.1"
-<<<<<<< HEAD
-
-werkzeug="^2.3.7"
-types-jsonschema = "^4.21.0.20240118"
-=======
 brick-tq-shacl = {optional = true, version="0.3.2a4"}
 werkzeug="^2.3.7"
 types-jsonschema = "^4.21.0.20240311"
->>>>>>> 69bbe687
 
 [tool.poetry.group.dev.dependencies]
 black = "^22.3.0"
