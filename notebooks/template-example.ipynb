{
 "cells": [
  {
   "cell_type": "code",
   "execution_count": 1,
   "id": "743516db",
   "metadata": {},
   "outputs": [],
   "source": [
    "\"\"\"\n",
    "This notebook walks though how to use BuildingMOTIF Templates.\n",
    "\"\"\"\n",
    "from rdflib import RDF, URIRef\n",
    "\n",
    "from buildingmotif import BuildingMOTIF\n",
<<<<<<< HEAD
    "from buildingmotif.dataclasses import TemplateLibrary, Template\n",
    "from buildingmotif.database.tables import Base as BuildingMotif_tables_base"
=======
    "from buildingmotif.dataclasses import Library, Template\n",
    "from buildingmotif.namespaces import BRICK, A, PARAM"
>>>>>>> dbdf5245
   ]
  },
  {
   "cell_type": "code",
   "execution_count": 2,
   "id": "eab0aa57",
   "metadata": {},
   "outputs": [
    {
     "data": {
      "text/plain": [
<<<<<<< HEAD
       "<sqlalchemy.orm.session.Session at 0x107029070>"
=======
       "<sqlalchemy.orm.session.Session at 0x7fbaf87620d0>"
>>>>>>> dbdf5245
      ]
     },
     "execution_count": 2,
     "metadata": {},
     "output_type": "execute_result"
    }
   ],
   "source": [
    "\"\"\"\n",
    "As always with BuildingMOTIF, we start by initing BuildingMOTIF.\n",
    "\"\"\"\n",
    "building_motif = BuildingMOTIF(f\"sqlite://\")\n",
    "BuildingMotif_tables_base.metadata.create_all(building_motif.engine)\n",
    "building_motif.session\n"
   ]
  },
  {
   "cell_type": "code",
   "execution_count": 3,
   "id": "f8ea265a",
   "metadata": {},
   "outputs": [
    {
     "data": {
      "text/plain": [
<<<<<<< HEAD
       "TemplateLibrary(_id=1, _name='my_tl', _bm=<buildingmotif.building_motif.building_motif.BuildingMOTIF object at 0x1064f8d90>)"
=======
       "TemplateLibrary(_id=1, _name='my_tl', _bm=<buildingmotif.building_motif.building_motif.BuildingMOTIF object at 0x7fbb087499a0>)"
>>>>>>> dbdf5245
      ]
     },
     "execution_count": 3,
     "metadata": {},
     "output_type": "execute_result"
    }
   ],
   "source": [
    "\"\"\"\n",
    "Templates must always be conneted to a library.\n",
    "\"\"\"\n",
    "lib = Library.create(\"my_lib\")\n",
    "lib"
   ]
  },
  {
   "cell_type": "code",
   "execution_count": 4,
   "id": "0d4a5032",
   "metadata": {},
   "outputs": [
    {
     "name": "stdout",
     "output_type": "stream",
     "text": [
<<<<<<< HEAD
      "Template(_id=1, _name='ahu', _head=('name', 'zone'), body=<Graph identifier=dec8b4de-e3ee-451a-ab9e-0a9b0ce9b344 (<class 'rdflib.graph.Graph'>)>, _bm=<buildingmotif.building_motif.building_motif.BuildingMOTIF object at 0x1064f8d90>)\n",
      "('name', 'zone')\n",
=======
      "Template(_id=1, _name='ahu', body=<Graph identifier=603d4805-2d59-4139-81cf-2f9937359a2a (<class 'rdflib.graph.Graph'>)>, optional_args=[], _bm=<buildingmotif.building_motif.building_motif.BuildingMOTIF object at 0x7fbb087499a0>)\n",
>>>>>>> dbdf5245
      "\n",
      "\n"
     ]
    }
   ],
   "source": [
    "\"\"\"\n",
    "Create a template through the library. The body is currently empty.\n",
    "\n",
    "\"\"\"\n",
    "ahu_template = lib.create_template(\n",
    "    name=\"ahu\",\n",
    ")\n",
    "\n",
    "print(ahu_template)\n",
    "print(ahu_template.body.serialize(format=\"ttl\"))"
   ]
  },
  {
   "cell_type": "code",
   "execution_count": 5,
   "id": "60cc94a8",
   "metadata": {},
   "outputs": [
    {
     "name": "stdout",
     "output_type": "stream",
     "text": [
      "@prefix brick: <https://brickschema.org/schema/Brick#> .\n",
      "\n",
      "<urn:___param___#name> a brick:AHU ;\n",
      "    brick:feeds <urn:___param___#zone> .\n",
      "\n",
      "\n"
     ]
    }
   ],
   "source": [
    "\"\"\"\n",
    "Now we can populate the body.\n",
    "Note that the nodes \"name\" and \"zone\" are variables, or undefinied.\n",
    "They are the template's parameters, as defined above. This means their values\n",
    "will be pass to the template when evaluated.\n",
    "\"\"\"\n",
    "\n",
    "ahu_template.body.add((PARAM[\"name\"], RDF.type, BRICK[\"AHU\"]))\n",
    "ahu_template.body.add((PARAM[\"name\"], BRICK[\"feeds\"], PARAM[\"zone\"]))\n",
    "\n",
    "\n",
    "print(ahu_template.body.serialize(format=\"ttl\"))"
   ]
  },
  {
   "cell_type": "code",
   "execution_count": 6,
   "id": "2b0a9217",
   "metadata": {},
   "outputs": [
    {
     "name": "stdout",
     "output_type": "stream",
     "text": [
      "can't set attribute\n",
      "'set' object has no attribute 'append'\n"
     ]
    }
   ],
   "source": [
    "\"\"\"\n",
    "Note that the parameters are immutable.\n",
    "\"\"\"\n",
    "try:\n",
    "    ahu_template.parameters = [\"nope\"]\n",
    "except AttributeError as e:\n",
    "    print(e)\n",
    "\n",
    "try:\n",
    "    ahu_template.parameters.append(\"nope\")\n",
    "except AttributeError as e:\n",
    "    print(e)"
   ]
  },
  {
   "cell_type": "code",
   "execution_count": 7,
   "id": "f43624dc",
   "metadata": {},
   "outputs": [
    {
     "name": "stdout",
     "output_type": "stream",
     "text": [
      "(Dependency(_template_id=2, args={'name': 'sf'}),)\n"
     ]
    }
   ],
   "source": [
    "\"\"\"\n",
    "In addition to parameters, templates may also have dependancies on other templates.\n",
    "Say we added to ahu_template the following tuple, where \"sf\" refers to the\n",
    "following supply_fan template.\n",
    "\n",
    "We must then create a dependancy between the two, and define how the dependancy\n",
    "parameters should be evaluated.\n",
    "\"\"\"\n",
    "# this new triples requires dependancy \"sf\"\n",
    "ahu_template.body.add((PARAM[\"name\"], BRICK[\"hasPart\"], PARAM[\"sf\"]))\n",
    "\n",
    "# here we define the template we will depend on\n",
    "sf_template = lib.create_template(\n",
    "    name=\"supply_fan\",\n",
    ")\n",
    "sf_template.body.add((PARAM[\"name\"], RDF.type, BRICK[\"Supply_Fan\"]))\n",
    "\n",
    "# and finally define the dependancy.\n",
    "ahu_template.add_dependency(sf_template, {\"name\": \"sf\"})\n",
    "\n",
    "print(ahu_template.get_dependencies())"
   ]
  },
  {
   "cell_type": "code",
   "execution_count": 8,
   "id": "14cb7e3a",
   "metadata": {},
   "outputs": [
    {
     "name": "stdout",
     "output_type": "stream",
     "text": [
      "The name parameter is required for the dependency ahu\n",
      "(sqlite3.IntegrityError) UNIQUE constraint failed: deps_association_table.dependant_id, deps_association_table.dependee_id\n",
      "[SQL: INSERT INTO deps_association_table (dependant_id, dependee_id, args) VALUES (?, ?, ?)]\n",
      "[parameters: (1, 2, '{\"name\": \"sf\"}')]\n",
      "(Background on this error at: https://sqlalche.me/e/14/gkpj)\n"
     ]
    }
   ],
   "source": [
    "\"\"\" \n",
    "Note that both templates must be part of the same library, \n",
    "all parameters must be defined to create a dependancy,\n",
    "and that there can only be one dependency per directional dependant/dependee pair.\n",
    "\"\"\"\n",
    "building_motif.session.commit()\n",
    "\n",
    "# not in same library\n",
    "try:\n",
    "    other_lib = lib = Library.create(\"other_lib\")\n",
    "    other_sf_template = lib.create_template(\n",
    "        name=\"supply_fan\",\n",
    "    )\n",
    "    ahu_template.add_dependency(other_sf_template, {\"name\": \"sf\"})\n",
    "except Exception as e:\n",
    "    print(e)\n",
    "    building_motif.session.rollback()\n",
    "    \n",
    "# bad required_params\n",
    "try:\n",
    "    ahu_template.add_dependency(sf_template, {\"not a required_params\": \"sf\"})\n",
    "except ValueError as e:\n",
    "    print(e)\n",
    "\n",
    "# already exist\n",
    "try:\n",
    "    ahu_template.add_dependency(sf_template, {\"name\": \"sf\"})\n",
    "except Exception as e:\n",
    "    print(e)\n",
    "    building_motif.session.rollback()\n"
   ]
  },
  {
   "cell_type": "markdown",
   "id": "e0830aa1-eac3-40ee-9dac-79ab2be3ab56",
   "metadata": {},
   "source": [
    "# Loading Templates from an Ontology\n",
    "\n",
    "There is initial support for loading templates from the Class and NodeShape definitions contained within an ontology:"
   ]
  },
  {
   "cell_type": "code",
   "execution_count": 9,
   "id": "d973c18d-1390-4343-8856-22cca2961ec6",
   "metadata": {},
   "outputs": [
    {
     "name": "stdout",
     "output_type": "stream",
     "text": [
<<<<<<< HEAD
      "TemplateLibrary(_id=2, _name='Brick1.3rc1-equip-only.ttl', _bm=<buildingmotif.building_motif.building_motif.BuildingMOTIF object at 0x1064f8d90>)\n"
=======
      "TemplateLibrary(_id=2, _name='Brick1.3rc1-equip-only.ttl', _bm=<buildingmotif.building_motif.building_motif.BuildingMOTIF object at 0x7fbb087499a0>)\n"
>>>>>>> dbdf5245
     ]
    }
   ],
   "source": [
    "lib = Library.load(directory=\"../tests/unit/fixtures/Brick1.3rc1-equip-only.ttl\")\n",
    "print(lib)"
   ]
  },
  {
   "cell_type": "code",
   "execution_count": 10,
   "id": "c22f6fc0",
   "metadata": {},
   "outputs": [
    {
     "data": {
      "text/plain": [
       "'TO COME: template evaluation'"
      ]
     },
     "execution_count": 10,
     "metadata": {},
     "output_type": "execute_result"
    }
   ],
   "source": [
    "\"\"\"TO COME: template evaluation\"\"\""
   ]
  },
  {
   "cell_type": "code",
   "execution_count": null,
   "id": "a2342470",
   "metadata": {},
   "outputs": [],
   "source": []
  }
 ],
 "metadata": {
  "kernelspec": {
   "display_name": "Python 3.8.10 ('.venv': poetry)",
   "language": "python",
   "name": "python3"
  },
  "language_info": {
   "codemirror_mode": {
    "name": "ipython",
    "version": 3
   },
   "file_extension": ".py",
   "mimetype": "text/x-python",
   "name": "python",
   "nbconvert_exporter": "python",
   "pygments_lexer": "ipython3",
<<<<<<< HEAD
   "version": "3.9.9"
=======
   "version": "3.8.10"
  },
  "vscode": {
   "interpreter": {
    "hash": "faee1c170b505c4fb153308b3f1b5650ff16395aa9070b4910e9aeff8a39eb25"
   }
>>>>>>> dbdf5245
  }
 },
 "nbformat": 4,
 "nbformat_minor": 5
}<|MERGE_RESOLUTION|>--- conflicted
+++ resolved
@@ -13,13 +13,9 @@
     "from rdflib import RDF, URIRef\n",
     "\n",
     "from buildingmotif import BuildingMOTIF\n",
-<<<<<<< HEAD
-    "from buildingmotif.dataclasses import TemplateLibrary, Template\n",
+    "from buildingmotif.dataclasses import Library, Template\n",
+    "from buildingmotif.namespaces import BRICK, A, PARAM\n",
     "from buildingmotif.database.tables import Base as BuildingMotif_tables_base"
-=======
-    "from buildingmotif.dataclasses import Library, Template\n",
-    "from buildingmotif.namespaces import BRICK, A, PARAM"
->>>>>>> dbdf5245
    ]
   },
   {
@@ -31,11 +27,7 @@
     {
      "data": {
       "text/plain": [
-<<<<<<< HEAD
-       "<sqlalchemy.orm.session.Session at 0x107029070>"
-=======
        "<sqlalchemy.orm.session.Session at 0x7fbaf87620d0>"
->>>>>>> dbdf5245
       ]
      },
      "execution_count": 2,
@@ -61,11 +53,7 @@
     {
      "data": {
       "text/plain": [
-<<<<<<< HEAD
-       "TemplateLibrary(_id=1, _name='my_tl', _bm=<buildingmotif.building_motif.building_motif.BuildingMOTIF object at 0x1064f8d90>)"
-=======
        "TemplateLibrary(_id=1, _name='my_tl', _bm=<buildingmotif.building_motif.building_motif.BuildingMOTIF object at 0x7fbb087499a0>)"
->>>>>>> dbdf5245
       ]
      },
      "execution_count": 3,
@@ -91,12 +79,7 @@
      "name": "stdout",
      "output_type": "stream",
      "text": [
-<<<<<<< HEAD
-      "Template(_id=1, _name='ahu', _head=('name', 'zone'), body=<Graph identifier=dec8b4de-e3ee-451a-ab9e-0a9b0ce9b344 (<class 'rdflib.graph.Graph'>)>, _bm=<buildingmotif.building_motif.building_motif.BuildingMOTIF object at 0x1064f8d90>)\n",
-      "('name', 'zone')\n",
-=======
       "Template(_id=1, _name='ahu', body=<Graph identifier=603d4805-2d59-4139-81cf-2f9937359a2a (<class 'rdflib.graph.Graph'>)>, optional_args=[], _bm=<buildingmotif.building_motif.building_motif.BuildingMOTIF object at 0x7fbb087499a0>)\n",
->>>>>>> dbdf5245
       "\n",
       "\n"
      ]
@@ -288,11 +271,7 @@
      "name": "stdout",
      "output_type": "stream",
      "text": [
-<<<<<<< HEAD
-      "TemplateLibrary(_id=2, _name='Brick1.3rc1-equip-only.ttl', _bm=<buildingmotif.building_motif.building_motif.BuildingMOTIF object at 0x1064f8d90>)\n"
-=======
       "TemplateLibrary(_id=2, _name='Brick1.3rc1-equip-only.ttl', _bm=<buildingmotif.building_motif.building_motif.BuildingMOTIF object at 0x7fbb087499a0>)\n"
->>>>>>> dbdf5245
      ]
     }
    ],
@@ -321,17 +300,12 @@
    "source": [
     "\"\"\"TO COME: template evaluation\"\"\""
    ]
-  },
-  {
-   "cell_type": "code",
-   "execution_count": null,
-   "id": "a2342470",
-   "metadata": {},
-   "outputs": [],
-   "source": []
   }
  ],
  "metadata": {
+  "jupytext": {
+   "formats": "ipynb,md"
+  },
   "kernelspec": {
    "display_name": "Python 3.8.10 ('.venv': poetry)",
    "language": "python",
@@ -347,16 +321,12 @@
    "name": "python",
    "nbconvert_exporter": "python",
    "pygments_lexer": "ipython3",
-<<<<<<< HEAD
-   "version": "3.9.9"
-=======
    "version": "3.8.10"
   },
   "vscode": {
    "interpreter": {
     "hash": "faee1c170b505c4fb153308b3f1b5650ff16395aa9070b4910e9aeff8a39eb25"
    }
->>>>>>> dbdf5245
   }
  },
  "nbformat": 4,
