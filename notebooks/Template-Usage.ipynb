{
 "cells": [
  {
   "cell_type": "code",
   "execution_count": 1,
   "id": "88c1dde3-4b12-4247-a3d2-991a63e749fb",
   "metadata": {},
   "outputs": [],
   "source": [
    "from rdflib import Namespace\n",
    "from buildingmotif import BuildingMOTIF\n",
    "from buildingmotif.dataclasses import Model, Library\n",
    "from buildingmotif.database.tables import Base as BuildingMotif_tables_base"
   ]
  },
  {
   "cell_type": "markdown",
   "id": "232b02d5-a59b-48ee-94a3-30552c639bba",
   "metadata": {},
   "source": [
    "We need a namespace (`BLDG`) to name the entities that will exist in our model. `NUM_VAVs` will be used to generate a number of VAVs for this example"
   ]
  },
  {
   "cell_type": "code",
   "execution_count": 2,
   "id": "ace5920c-2a02-4415-b17b-d1d20095a847",
   "metadata": {},
   "outputs": [],
   "source": [
    "NUM_VAVs = 3\n",
    "BLDG = Namespace(\"urn:my-building/\")"
   ]
  },
  {
   "cell_type": "markdown",
   "id": "69fad6af-e203-4612-b96d-4cd3f21641b8",
   "metadata": {},
   "source": [
    "Create an in-memory BuildingMOTIF instance and create a `my-building` model that we will populate by evaluating templates"
   ]
  },
  {
   "cell_type": "code",
   "execution_count": 3,
   "id": "dfefe386-b5a5-4933-b43e-554e09a51bd1",
   "metadata": {},
   "outputs": [],
   "source": [
    "bm = BuildingMOTIF(\"sqlite://\")\n",
    "BuildingMotif_tables_base.metadata.create_all(bm.engine)\n",
    "bldg = Model.create(\"my-building\")"
   ]
  },
  {
   "cell_type": "markdown",
   "id": "16b40ce3-3055-42d2-8630-f5be64559344",
   "metadata": {},
   "source": [
    "Load in templates / classes from the Brick ontology (this may take 1-2 minutes):"
   ]
  },
  {
   "cell_type": "code",
   "execution_count": 4,
   "id": "f4480e5b-c59b-434e-b5da-5afb53fe7567",
   "metadata": {},
   "outputs": [
    {
     "data": {
      "text/plain": [
<<<<<<< HEAD
       "TemplateLibrary(_id=1, _name=rdflib.term.URIRef('https://brickschema.org/schema/1.3/Brick'), _bm=<buildingmotif.building_motif.building_motif.BuildingMOTIF object at 0x7f7d52e55e50>)"
=======
       "Library(_id=1, _name=rdflib.term.URIRef('https://brickschema.org/schema/1.3/Brick'), _bm=<buildingmotif.building_motif.building_motif.BuildingMOTIF object at 0x7f7d52e55e50>)"
>>>>>>> 88681a10
      ]
     },
     "execution_count": 4,
     "metadata": {},
     "output_type": "execute_result"
    }
   ],
   "source": [
    "Library.load(ontology_graph=\"../libraries/brick/Brick-subset.ttl\")"
   ]
  },
  {
   "cell_type": "markdown",
   "id": "473b5b7c-68ae-4265-9735-5b8856218c01",
   "metadata": {},
   "source": [
    "We load the G36 template library and pull out the \"vav-cooling-only\" template, corresponding to the pointlist in Section 4.1 of Guideline 36"
   ]
  },
  {
   "cell_type": "code",
   "execution_count": 5,
   "id": "e1c6c3a4-e1b4-4c7e-b858-1b17fb0fd17a",
   "metadata": {},
   "outputs": [],
   "source": [
    "lib = Library.load(directory=\"../libraries/ashrae/guideline36/\")\n",
    "vav_templ = lib.get_template_by_name(\"vav-cooling-only\")"
   ]
  },
  {
   "cell_type": "markdown",
   "id": "3f2fd807-aee8-41a1-96f5-e27c4eee46dd",
   "metadata": {},
   "source": [
    "Now that we have the template, we do the following to create the VAV:"
   ]
  },
  {
   "cell_type": "code",
   "execution_count": 6,
   "id": "90952745-829e-4c00-bcee-1363eebf44e2",
   "metadata": {},
   "outputs": [
    {
     "name": "stdout",
     "output_type": "stream",
     "text": [
      "{'zone', 'occ', 'ztemp', 'co2', 'dat', 'dmp'}\n"
     ]
    }
   ],
   "source": [
    "# create a \"name\" for the VAV\n",
    "vav_name = BLDG[\"vav-0\"]\n",
    "# evaluate the template with that name to make sure the VAV has that name\n",
    "tmp = vav_templ.evaluate({\"name\": vav_name})\n",
    "# check what parameters are left\n",
    "print(tmp.parameters)"
   ]
  },
  {
   "cell_type": "markdown",
   "id": "352d3b96-73ec-47f0-8b32-7c626b90c534",
   "metadata": {},
   "source": [
    "If we don't want to provide names for these yet, we can call `.fill()` to invent names for them. This is helpful for testing and prototyping"
   ]
  },
  {
   "cell_type": "code",
   "execution_count": 7,
   "id": "2d644824-0e69-4834-839c-883f000a62be",
   "metadata": {},
   "outputs": [],
   "source": [
    "bindings, vav_graph = tmp.fill(BLDG) # tell 'fill' to put the invented names in the BLDG namespace"
   ]
  },
  {
   "cell_type": "markdown",
   "id": "a1c9f2c9-9740-403e-802f-3fc91c8f03d2",
   "metadata": {},
   "source": [
    "The `vav_graph` object can now be added to our model:"
   ]
  },
  {
   "cell_type": "code",
   "execution_count": 8,
   "id": "d300a5a4-8605-433a-9775-096323c49c45",
   "metadata": {},
   "outputs": [],
   "source": [
    "bldg.add_graph(vav_graph)"
   ]
  },
  {
   "cell_type": "code",
   "execution_count": 9,
   "id": "da5d0d34-1dfd-4dde-af09-5dfcf2026205",
   "metadata": {},
   "outputs": [],
   "source": [
    "# run for the other n-1 VAVs\n",
    "for vav in range(1,NUM_VAVs):\n",
    "    vav_name = BLDG[f\"vav-{vav}\"]\n",
    "    _, vav_graph = vav_templ.evaluate({\"name\": vav_name}).fill(BLDG)\n",
    "    bldg.add_graph(vav_graph)"
   ]
  },
  {
   "cell_type": "markdown",
   "id": "7d4389d7-8369-4083-b4dc-bba533c1df1b",
   "metadata": {},
   "source": [
    "Print out the resulting model"
   ]
  },
  {
   "cell_type": "code",
   "execution_count": 10,
   "id": "3551fad4-553e-405a-aaeb-78bf5a8da4a6",
   "metadata": {},
   "outputs": [
    {
     "name": "stdout",
     "output_type": "stream",
     "text": [
      "@prefix brick: <https://brickschema.org/schema/Brick#> .\n",
      "\n",
      "<urn:my-building/vav-0> a brick:VAV ;\n",
      "    brick:feeds <urn:my-building/zone_b00b4da0> ;\n",
      "    brick:hasPart <urn:my-building/dmp_2cd642e1> ;\n",
      "    brick:hasPoint <urn:my-building/co2_18dc64b3>,\n",
      "        <urn:my-building/dat_6a9218c8>,\n",
      "        <urn:my-building/occ_c0323891>,\n",
      "        <urn:my-building/ztemp_e779bba4> .\n",
      "\n",
      "<urn:my-building/vav-1> a brick:VAV ;\n",
      "    brick:feeds <urn:my-building/zone_906cf117> ;\n",
      "    brick:hasPart <urn:my-building/dmp_24876470> ;\n",
      "    brick:hasPoint <urn:my-building/co2_35b061da>,\n",
      "        <urn:my-building/dat_6a6ccc44>,\n",
      "        <urn:my-building/occ_142aa689>,\n",
      "        <urn:my-building/ztemp_0e7856e2> .\n",
      "\n",
      "<urn:my-building/vav-2> a brick:VAV ;\n",
      "    brick:feeds <urn:my-building/zone_78698f09> ;\n",
      "    brick:hasPart <urn:my-building/dmp_b2aef288> ;\n",
      "    brick:hasPoint <urn:my-building/co2_9b5e694c>,\n",
      "        <urn:my-building/dat_b09b8fa5>,\n",
      "        <urn:my-building/occ_00bde80d>,\n",
      "        <urn:my-building/ztemp_9d9e630b> .\n",
      "\n",
      "\n"
     ]
    }
   ],
   "source": [
    "print(bldg.graph.serialize(format=\"turtle\"))"
   ]
  },
  {
   "cell_type": "code",
   "execution_count": 11,
   "id": "93823735-3fb3-4b30-b344-fcb45bcca20a",
   "metadata": {},
   "outputs": [],
   "source": [
    "# and save your work!\n",
    "bm.session.commit()"
   ]
  },
  {
   "cell_type": "markdown",
   "id": "b57578fa-67d2-4bcd-81d1-09639788fdf7",
   "metadata": {},
   "source": [
    "Rewinding a little bit, you may have noticed that the generated graph above doesn't actually contain any metadata for the points and parts associated with the VAVs. This is because we didn't deal with dependencies at all. We can use `inline_dependencies()` to resolve other definitions required by the VAV template:"
   ]
  },
  {
   "cell_type": "code",
   "execution_count": 12,
   "id": "cf999dc8-21d0-4231-a981-69e2a74274ae",
   "metadata": {},
   "outputs": [
    {
     "name": "stdout",
     "output_type": "stream",
     "text": [
      "@prefix brick: <https://brickschema.org/schema/Brick#> .\n",
      "\n",
      "<urn:my-building/name_3784a4d6> a brick:VAV ;\n",
      "    brick:feeds <urn:my-building/zone_a34e2294> ;\n",
      "    brick:hasPart <urn:my-building/dmp_c71c52de> ;\n",
      "    brick:hasPoint <urn:my-building/co2_06084adb>,\n",
      "        <urn:my-building/dat_f6efcf10>,\n",
      "        <urn:my-building/occ_cfd91e84>,\n",
      "        <urn:my-building/ztemp_c47f0035> .\n",
      "\n",
      "\n"
     ]
    }
   ],
   "source": [
    "# without resolving dependencies\n",
    "_, g = vav_templ.fill(BLDG)\n",
    "print(g.serialize())"
   ]
  },
  {
   "cell_type": "code",
   "execution_count": 13,
   "id": "8156e55d-e887-41b5-85af-f172401b3c97",
   "metadata": {},
   "outputs": [
    {
     "name": "stdout",
     "output_type": "stream",
     "text": [
      "@prefix brick: <https://brickschema.org/schema/Brick#> .\n",
      "\n",
      "<urn:my-building/name_eccc2a25> a brick:VAV ;\n",
      "    brick:feeds <urn:my-building/zone_f1f0ab32> ;\n",
      "    brick:hasPart <urn:my-building/dmp_8444550d> ;\n",
      "    brick:hasPoint <urn:my-building/co2_d8656ec2>,\n",
      "        <urn:my-building/dat_73507946>,\n",
      "        <urn:my-building/occ_a6c2fc81>,\n",
      "        <urn:my-building/ztemp_bc59ffaf> .\n",
      "\n",
      "<urn:my-building/co2_d8656ec2> a brick:CO2_Level_Sensor .\n",
      "\n",
      "<urn:my-building/dat_73507946> a brick:Discharge_Air_Temperature_Sensor .\n",
      "\n",
      "<urn:my-building/dmp_8444550d> a brick:Damper ;\n",
      "    brick:hasPoint <urn:my-building/dmppos_71ca02ae> .\n",
      "\n",
      "<urn:my-building/dmppos_71ca02ae> a brick:Damper_Position_Command .\n",
      "\n",
      "<urn:my-building/occ_a6c2fc81> a brick:Occupancy_Sensor .\n",
      "\n",
      "<urn:my-building/zone_f1f0ab32> a brick:HVAC_Zone .\n",
      "\n",
      "<urn:my-building/ztemp_bc59ffaf> a brick:Zone_Air_Temperature_Sensor .\n",
      "\n",
      "\n"
     ]
    }
   ],
   "source": [
    "# with resolved dependencies\n",
    "inlined = vav_templ.inline_dependencies()\n",
    "_, g = inlined.fill(BLDG)\n",
    "print(g.serialize())"
   ]
  },
  {
   "cell_type": "code",
   "execution_count": 14,
   "id": "15d297a8-5062-4351-b53d-6911fa451a0b",
   "metadata": {},
   "outputs": [
    {
     "name": "stdout",
     "output_type": "stream",
     "text": [
      "@prefix brick: <https://brickschema.org/schema/Brick#> .\n",
      "\n",
      "<urn:___param___#name> a brick:VAV ;\n",
      "    brick:feeds <urn:___param___#zone> ;\n",
      "    brick:hasPart <urn:___param___#dmp> ;\n",
      "    brick:hasPoint <urn:___param___#co2>,\n",
      "        <urn:___param___#dat>,\n",
      "        <urn:___param___#occ>,\n",
      "        <urn:___param___#ztemp> .\n",
      "\n",
      "<urn:___param___#co2> a brick:CO2_Level_Sensor .\n",
      "\n",
      "<urn:___param___#dat> a brick:Discharge_Air_Temperature_Sensor .\n",
      "\n",
      "<urn:___param___#dmp> a brick:Damper ;\n",
      "    brick:hasPoint <urn:___param___#dmppos> .\n",
      "\n",
      "<urn:___param___#dmppos> a brick:Damper_Position_Command .\n",
      "\n",
      "<urn:___param___#occ> a brick:Occupancy_Sensor .\n",
      "\n",
      "<urn:___param___#zone> a brick:HVAC_Zone .\n",
      "\n",
      "<urn:___param___#ztemp> a brick:Zone_Air_Temperature_Sensor .\n",
      "\n",
      "\n"
     ]
    }
   ],
   "source": [
    "print(inlined.body.serialize(format='turtle'))"
   ]
  },
  {
   "cell_type": "markdown",
   "id": "4b541165-9d43-4071-8415-ef87fdeb5cd2",
   "metadata": {},
   "source": [
    "Run another example w/ chiller plant"
   ]
  },
  {
   "cell_type": "code",
   "execution_count": 15,
   "id": "65e41cce-4f0f-4532-baf8-6eb8b8af0e36",
   "metadata": {},
   "outputs": [],
   "source": [
    "lib = Library.load(directory=\"../libraries/chiller-plant/\")"
   ]
  },
  {
   "cell_type": "code",
   "execution_count": 16,
   "id": "8963d11e-2884-4cfb-beaa-88870d3ffa36",
   "metadata": {},
   "outputs": [
    {
     "name": "stdout",
     "output_type": "stream",
     "text": [
      "@prefix brick: <https://brickschema.org/schema/Brick#> .\n",
      "@prefix rdfs: <http://www.w3.org/2000/01/rdf-schema#> .\n",
      "\n",
      "<urn:___param___#name> a brick:Chiller ;\n",
      "    brick:hasPart <urn:___param___#chwp>,\n",
      "        <urn:___param___#cnd>,\n",
      "        <urn:___param___#cvlv> ;\n",
      "    brick:hasPoint <urn:___param___#chwrt>,\n",
      "        <urn:___param___#chwst> ;\n",
      "    brick:isMeteredBy <urn:___param___#meter> .\n",
      "\n",
      "<urn:___param___#bypass_valve-vlv_cmd-122bcafd> a brick:Valve_Command .\n",
      "\n",
      "<urn:___param___#bypass_valve-vlv_cmd-d9542ec6> a brick:Valve_Command .\n",
      "\n",
      "<urn:___param___#chwp> a brick:Chilled_Water_Pump,\n",
      "        brick:Pump ;\n",
      "    brick:hasPart <urn:___param___#pump-bypass_valve-51ffe1de>,\n",
      "        <urn:___param___#pump-control_valve-51ffe1de> ;\n",
      "    brick:hasPoint <urn:___param___#pump-mode-51ffe1de>,\n",
      "        <urn:___param___#pump-run-51ffe1de>,\n",
      "        <urn:___param___#pump-vsd-51ffe1de> ;\n",
      "    brick:isMeteredBy <urn:___param___#pump-meter-51ffe1de> .\n",
      "\n",
      "<urn:___param___#chwrt> a brick:Chilled_Water_Return_Temperature_Sensor .\n",
      "\n",
      "<urn:___param___#chwst> a brick:Chilled_Water_Supply_Temperature_Sensor .\n",
      "\n",
      "<urn:___param___#cnd> a brick:Condenser ;\n",
      "    brick:hasPart <urn:___param___#pump> ;\n",
      "    brick:hasPoint <urn:___param___#flow>,\n",
      "        <urn:___param___#ret>,\n",
      "        <urn:___param___#sup> .\n",
      "\n",
      "<urn:___param___#condenser-breaker_status-51ffe1de> a <breaker_status> .\n",
      "\n",
      "<urn:___param___#condenser-bypass_valve-51ffe1de> a brick:Bypass_Valve ;\n",
      "    brick:hasPoint <urn:___param___#bypass_valve-vlv_cmd-122bcafd> .\n",
      "\n",
      "<urn:___param___#condenser-control_valve-51ffe1de> a brick:Valve ;\n",
      "    rdfs:label \"Control Valve\" ;\n",
      "    brick:hasPoint <urn:___param___#control_valve-vlv_cmd-122bcafd> .\n",
      "\n",
      "<urn:___param___#condenser-current-51ffe1de> a brick:Current_Sensor .\n",
      "\n",
      "<urn:___param___#condenser-meter-51ffe1de> a brick:Electrical_Meter ;\n",
      "    brick:hasPoint <urn:___param___#condenser-breaker_status-51ffe1de>,\n",
      "        <urn:___param___#condenser-current-51ffe1de>,\n",
      "        <urn:___param___#condenser-power-51ffe1de>,\n",
      "        <urn:___param___#condenser-voltage-51ffe1de> .\n",
      "\n",
      "<urn:___param___#condenser-mode-51ffe1de> a brick:Mode_Command .\n",
      "\n",
      "<urn:___param___#condenser-power-51ffe1de> a brick:Power_Sensor .\n",
      "\n",
      "<urn:___param___#condenser-run-51ffe1de> a brick:Run_Status .\n",
      "\n",
      "<urn:___param___#condenser-voltage-51ffe1de> a brick:Voltage_Sensor .\n",
      "\n",
      "<urn:___param___#condenser-vsd-51ffe1de> a brick:Frequency_Command .\n",
      "\n",
      "<urn:___param___#control_valve-vlv_cmd-122bcafd> a brick:Valve_Command .\n",
      "\n",
      "<urn:___param___#control_valve-vlv_cmd-51ffe1de> a brick:Valve_Command .\n",
      "\n",
      "<urn:___param___#control_valve-vlv_cmd-d9542ec6> a brick:Valve_Command .\n",
      "\n",
      "<urn:___param___#cvlv> a brick:Valve ;\n",
      "    rdfs:label \"Control Valve\" ;\n",
      "    brick:hasPoint <urn:___param___#control_valve-vlv_cmd-51ffe1de> .\n",
      "\n",
      "<urn:___param___#electrical_meter-breaker_status-51ffe1de> a <breaker_status> .\n",
      "\n",
      "<urn:___param___#electrical_meter-current-51ffe1de> a brick:Current_Sensor .\n",
      "\n",
      "<urn:___param___#electrical_meter-power-51ffe1de> a brick:Power_Sensor .\n",
      "\n",
      "<urn:___param___#electrical_meter-voltage-51ffe1de> a brick:Voltage_Sensor .\n",
      "\n",
      "<urn:___param___#flow> a brick:Condenser_Water_Flow_Sensor .\n",
      "\n",
      "<urn:___param___#meter> a brick:Electrical_Meter ;\n",
      "    brick:hasPoint <urn:___param___#electrical_meter-breaker_status-51ffe1de>,\n",
      "        <urn:___param___#electrical_meter-current-51ffe1de>,\n",
      "        <urn:___param___#electrical_meter-power-51ffe1de>,\n",
      "        <urn:___param___#electrical_meter-voltage-51ffe1de> .\n",
      "\n",
      "<urn:___param___#pump> a brick:Condenser_Water_Pump,\n",
      "        brick:Pump ;\n",
      "    brick:hasPart <urn:___param___#condenser-bypass_valve-51ffe1de>,\n",
      "        <urn:___param___#condenser-control_valve-51ffe1de> ;\n",
      "    brick:hasPoint <urn:___param___#condenser-mode-51ffe1de>,\n",
      "        <urn:___param___#condenser-run-51ffe1de>,\n",
      "        <urn:___param___#condenser-vsd-51ffe1de> ;\n",
      "    brick:isMeteredBy <urn:___param___#condenser-meter-51ffe1de> .\n",
      "\n",
      "<urn:___param___#pump-breaker_status-51ffe1de> a <breaker_status> .\n",
      "\n",
      "<urn:___param___#pump-bypass_valve-51ffe1de> a brick:Bypass_Valve ;\n",
      "    brick:hasPoint <urn:___param___#bypass_valve-vlv_cmd-d9542ec6> .\n",
      "\n",
      "<urn:___param___#pump-control_valve-51ffe1de> a brick:Valve ;\n",
      "    rdfs:label \"Control Valve\" ;\n",
      "    brick:hasPoint <urn:___param___#control_valve-vlv_cmd-d9542ec6> .\n",
      "\n",
      "<urn:___param___#pump-current-51ffe1de> a brick:Current_Sensor .\n",
      "\n",
      "<urn:___param___#pump-meter-51ffe1de> a brick:Electrical_Meter ;\n",
      "    brick:hasPoint <urn:___param___#pump-breaker_status-51ffe1de>,\n",
      "        <urn:___param___#pump-current-51ffe1de>,\n",
      "        <urn:___param___#pump-power-51ffe1de>,\n",
      "        <urn:___param___#pump-voltage-51ffe1de> .\n",
      "\n",
      "<urn:___param___#pump-mode-51ffe1de> a brick:Mode_Command .\n",
      "\n",
      "<urn:___param___#pump-power-51ffe1de> a brick:Power_Sensor .\n",
      "\n",
      "<urn:___param___#pump-run-51ffe1de> a brick:Run_Status .\n",
      "\n",
      "<urn:___param___#pump-voltage-51ffe1de> a brick:Voltage_Sensor .\n",
      "\n",
      "<urn:___param___#pump-vsd-51ffe1de> a brick:Frequency_Command .\n",
      "\n",
      "<urn:___param___#ret> a brick:Condenser_Water_Return_Temperature_Sensor .\n",
      "\n",
      "<urn:___param___#sup> a brick:Condenser_Water_Supply_Temperature_Sensor .\n",
      "\n",
      "\n",
      "@prefix brick: <https://brickschema.org/schema/Brick#> .\n",
      "@prefix rdfs: <http://www.w3.org/2000/01/rdf-schema#> .\n",
      "\n",
      "<urn:my-building/name_6b8fd115> a brick:Chiller ;\n",
      "    brick:hasPart <urn:my-building/chwp_372afb3d>,\n",
      "        <urn:my-building/cnd_f62096c6>,\n",
      "        <urn:my-building/cvlv_78ce55a2> ;\n",
      "    brick:hasPoint <urn:my-building/chwrt_2c112b78>,\n",
      "        <urn:my-building/chwst_190d5cb8> ;\n",
      "    brick:isMeteredBy <urn:my-building/meter_22b4e5af> .\n",
      "\n",
      "<urn:my-building/bypass_valve-vlv_cmd-122bcafd_dc2d59dd> a brick:Valve_Command .\n",
      "\n",
      "<urn:my-building/bypass_valve-vlv_cmd-d9542ec6_37a5311d> a brick:Valve_Command .\n",
      "\n",
      "<urn:my-building/chwp_372afb3d> a brick:Chilled_Water_Pump,\n",
      "        brick:Pump ;\n",
      "    brick:hasPart <urn:my-building/pump-bypass_valve-51ffe1de_2aa6eaed>,\n",
      "        <urn:my-building/pump-control_valve-51ffe1de_75a1fcad> ;\n",
      "    brick:hasPoint <urn:my-building/pump-mode-51ffe1de_1ff44d3c>,\n",
      "        <urn:my-building/pump-run-51ffe1de_b1b1e1c8>,\n",
      "        <urn:my-building/pump-vsd-51ffe1de_780bdf8b> ;\n",
      "    brick:isMeteredBy <urn:my-building/pump-meter-51ffe1de_2354d205> .\n",
      "\n",
      "<urn:my-building/chwrt_2c112b78> a brick:Chilled_Water_Return_Temperature_Sensor .\n",
      "\n",
      "<urn:my-building/chwst_190d5cb8> a brick:Chilled_Water_Supply_Temperature_Sensor .\n",
      "\n",
      "<urn:my-building/cnd_f62096c6> a brick:Condenser ;\n",
      "    brick:hasPart <urn:my-building/pump_ae55bbfc> ;\n",
      "    brick:hasPoint <urn:my-building/flow_4ab3f536>,\n",
      "        <urn:my-building/ret_cfac6254>,\n",
      "        <urn:my-building/sup_ba48f32e> .\n",
      "\n",
      "<urn:my-building/condenser-breaker_status-51ffe1de_3d3f3108> a <breaker_status> .\n",
      "\n",
      "<urn:my-building/condenser-bypass_valve-51ffe1de_4b6d063d> a brick:Bypass_Valve ;\n",
      "    brick:hasPoint <urn:my-building/bypass_valve-vlv_cmd-122bcafd_dc2d59dd> .\n",
      "\n",
      "<urn:my-building/condenser-control_valve-51ffe1de_3e198adc> a brick:Valve ;\n",
      "    rdfs:label \"Control Valve\" ;\n",
      "    brick:hasPoint <urn:my-building/control_valve-vlv_cmd-122bcafd_77847555> .\n",
      "\n",
      "<urn:my-building/condenser-current-51ffe1de_ac7a3e49> a brick:Current_Sensor .\n",
      "\n",
      "<urn:my-building/condenser-meter-51ffe1de_b374162b> a brick:Electrical_Meter ;\n",
      "    brick:hasPoint <urn:my-building/condenser-breaker_status-51ffe1de_3d3f3108>,\n",
      "        <urn:my-building/condenser-current-51ffe1de_ac7a3e49>,\n",
      "        <urn:my-building/condenser-power-51ffe1de_c588d989>,\n",
      "        <urn:my-building/condenser-voltage-51ffe1de_795d047e> .\n",
      "\n",
      "<urn:my-building/condenser-mode-51ffe1de_3973e66a> a brick:Mode_Command .\n",
      "\n",
      "<urn:my-building/condenser-power-51ffe1de_c588d989> a brick:Power_Sensor .\n",
      "\n",
      "<urn:my-building/condenser-run-51ffe1de_bda29b20> a brick:Run_Status .\n",
      "\n",
      "<urn:my-building/condenser-voltage-51ffe1de_795d047e> a brick:Voltage_Sensor .\n",
      "\n",
      "<urn:my-building/condenser-vsd-51ffe1de_00b8ac33> a brick:Frequency_Command .\n",
      "\n",
      "<urn:my-building/control_valve-vlv_cmd-122bcafd_77847555> a brick:Valve_Command .\n",
      "\n",
      "<urn:my-building/control_valve-vlv_cmd-51ffe1de_3bd83107> a brick:Valve_Command .\n",
      "\n",
      "<urn:my-building/control_valve-vlv_cmd-d9542ec6_6920d7ff> a brick:Valve_Command .\n",
      "\n",
      "<urn:my-building/cvlv_78ce55a2> a brick:Valve ;\n",
      "    rdfs:label \"Control Valve\" ;\n",
      "    brick:hasPoint <urn:my-building/control_valve-vlv_cmd-51ffe1de_3bd83107> .\n",
      "\n",
      "<urn:my-building/electrical_meter-breaker_status-51ffe1de_4099a606> a <breaker_status> .\n",
      "\n",
      "<urn:my-building/electrical_meter-current-51ffe1de_cb4ca002> a brick:Current_Sensor .\n",
      "\n",
      "<urn:my-building/electrical_meter-power-51ffe1de_22196c1c> a brick:Power_Sensor .\n",
      "\n",
      "<urn:my-building/electrical_meter-voltage-51ffe1de_4b9deffc> a brick:Voltage_Sensor .\n",
      "\n",
      "<urn:my-building/flow_4ab3f536> a brick:Condenser_Water_Flow_Sensor .\n",
      "\n",
      "<urn:my-building/meter_22b4e5af> a brick:Electrical_Meter ;\n",
      "    brick:hasPoint <urn:my-building/electrical_meter-breaker_status-51ffe1de_4099a606>,\n",
      "        <urn:my-building/electrical_meter-current-51ffe1de_cb4ca002>,\n",
      "        <urn:my-building/electrical_meter-power-51ffe1de_22196c1c>,\n",
      "        <urn:my-building/electrical_meter-voltage-51ffe1de_4b9deffc> .\n",
      "\n",
      "<urn:my-building/pump-breaker_status-51ffe1de_504a7104> a <breaker_status> .\n",
      "\n",
      "<urn:my-building/pump-bypass_valve-51ffe1de_2aa6eaed> a brick:Bypass_Valve ;\n",
      "    brick:hasPoint <urn:my-building/bypass_valve-vlv_cmd-d9542ec6_37a5311d> .\n",
      "\n",
      "<urn:my-building/pump-control_valve-51ffe1de_75a1fcad> a brick:Valve ;\n",
      "    rdfs:label \"Control Valve\" ;\n",
      "    brick:hasPoint <urn:my-building/control_valve-vlv_cmd-d9542ec6_6920d7ff> .\n",
      "\n",
      "<urn:my-building/pump-current-51ffe1de_f66a2c20> a brick:Current_Sensor .\n",
      "\n",
      "<urn:my-building/pump-meter-51ffe1de_2354d205> a brick:Electrical_Meter ;\n",
      "    brick:hasPoint <urn:my-building/pump-breaker_status-51ffe1de_504a7104>,\n",
      "        <urn:my-building/pump-current-51ffe1de_f66a2c20>,\n",
      "        <urn:my-building/pump-power-51ffe1de_2b7dd4b7>,\n",
      "        <urn:my-building/pump-voltage-51ffe1de_63ad9684> .\n",
      "\n",
      "<urn:my-building/pump-mode-51ffe1de_1ff44d3c> a brick:Mode_Command .\n",
      "\n",
      "<urn:my-building/pump-power-51ffe1de_2b7dd4b7> a brick:Power_Sensor .\n",
      "\n",
      "<urn:my-building/pump-run-51ffe1de_b1b1e1c8> a brick:Run_Status .\n",
      "\n",
      "<urn:my-building/pump-voltage-51ffe1de_63ad9684> a brick:Voltage_Sensor .\n",
      "\n",
      "<urn:my-building/pump-vsd-51ffe1de_780bdf8b> a brick:Frequency_Command .\n",
      "\n",
      "<urn:my-building/pump_ae55bbfc> a brick:Condenser_Water_Pump,\n",
      "        brick:Pump ;\n",
      "    brick:hasPart <urn:my-building/condenser-bypass_valve-51ffe1de_4b6d063d>,\n",
      "        <urn:my-building/condenser-control_valve-51ffe1de_3e198adc> ;\n",
      "    brick:hasPoint <urn:my-building/condenser-mode-51ffe1de_3973e66a>,\n",
      "        <urn:my-building/condenser-run-51ffe1de_bda29b20>,\n",
      "        <urn:my-building/condenser-vsd-51ffe1de_00b8ac33> ;\n",
      "    brick:isMeteredBy <urn:my-building/condenser-meter-51ffe1de_b374162b> .\n",
      "\n",
      "<urn:my-building/ret_cfac6254> a brick:Condenser_Water_Return_Temperature_Sensor .\n",
      "\n",
      "<urn:my-building/sup_ba48f32e> a brick:Condenser_Water_Supply_Temperature_Sensor .\n",
      "\n",
      "\n"
     ]
    }
   ],
   "source": [
    "chiller = lib.get_template_by_name(\"chiller\")\n",
    "inlined = chiller.inline_dependencies()\n",
    "print(inlined.body.serialize())\n",
    "_, g = inlined.fill(BLDG)\n",
    "print(g.serialize())"
   ]
  },
  {
   "cell_type": "code",
   "execution_count": null,
   "id": "f7086b0a-2749-47a2-8747-f1ba342ee410",
   "metadata": {},
   "outputs": [],
   "source": []
  }
 ],
 "metadata": {
  "kernelspec": {
   "display_name": "Python 3 (ipykernel)",
   "language": "python",
   "name": "python3"
  },
  "language_info": {
   "codemirror_mode": {
    "name": "ipython",
    "version": 3
   },
   "file_extension": ".py",
   "mimetype": "text/x-python",
   "name": "python",
   "nbconvert_exporter": "python",
   "pygments_lexer": "ipython3",
   "version": "3.9.12"
  }
 },
 "nbformat": 4,
 "nbformat_minor": 5
}<|MERGE_RESOLUTION|>--- conflicted
+++ resolved
@@ -69,11 +69,7 @@
     {
      "data": {
       "text/plain": [
-<<<<<<< HEAD
-       "TemplateLibrary(_id=1, _name=rdflib.term.URIRef('https://brickschema.org/schema/1.3/Brick'), _bm=<buildingmotif.building_motif.building_motif.BuildingMOTIF object at 0x7f7d52e55e50>)"
-=======
        "Library(_id=1, _name=rdflib.term.URIRef('https://brickschema.org/schema/1.3/Brick'), _bm=<buildingmotif.building_motif.building_motif.BuildingMOTIF object at 0x7f7d52e55e50>)"
->>>>>>> 88681a10
       ]
      },
      "execution_count": 4,
