--- conflicted
+++ resolved
@@ -9,12 +9,8 @@
    "source": [
     "from rdflib import Namespace\n",
     "from buildingmotif import BuildingMOTIF\n",
-<<<<<<< HEAD
-    "from buildingmotif.dataclasses import Model, TemplateLibrary\n",
+    "from buildingmotif.dataclasses import Model, Library\n",
     "from buildingmotif.database.tables import Base as BuildingMotif_tables_base"
-=======
-    "from buildingmotif.dataclasses import Model, Library"
->>>>>>> dbdf5245
    ]
   },
   {
@@ -73,11 +69,7 @@
     {
      "data": {
       "text/plain": [
-<<<<<<< HEAD
-       "TemplateLibrary(_id=1, _name=rdflib.term.URIRef('https://brickschema.org/schema/1.3-subset/Brick'), _bm=<buildingmotif.building_motif.building_motif.BuildingMOTIF object at 0x10e333670>)"
-=======
        "TemplateLibrary(_id=1, _name=rdflib.term.URIRef('https://brickschema.org/schema/1.3/Brick'), _bm=<buildingmotif.building_motif.building_motif.BuildingMOTIF object at 0x7fc0ec023be0>)"
->>>>>>> dbdf5245
       ]
      },
      "execution_count": 4,
@@ -126,11 +118,7 @@
      "name": "stdout",
      "output_type": "stream",
      "text": [
-<<<<<<< HEAD
-      "{'dat', 'co2', 'zone', 'dmp', 'occ', 'ztemp'}\n"
-=======
       "{'ztemp', 'zone', 'dat', 'co2', 'dmp', 'occ'}\n"
->>>>>>> dbdf5245
      ]
     }
    ],
@@ -214,30 +202,6 @@
       "@prefix brick: <https://brickschema.org/schema/Brick#> .\n",
       "\n",
       "<urn:my-building/vav-0> a brick:VAV ;\n",
-<<<<<<< HEAD
-      "    brick:feeds <urn:my-building/zone_22f60c0d> ;\n",
-      "    brick:hasPart <urn:my-building/dmp_7a3f1e10> ;\n",
-      "    brick:hasPoint <urn:my-building/co2_eec63f23>,\n",
-      "        <urn:my-building/dat_3a59a741>,\n",
-      "        <urn:my-building/occ_5f3813ca>,\n",
-      "        <urn:my-building/ztemp_78aa737c> .\n",
-      "\n",
-      "<urn:my-building/vav-1> a brick:VAV ;\n",
-      "    brick:feeds <urn:my-building/zone_cf4de6e8> ;\n",
-      "    brick:hasPart <urn:my-building/dmp_75ae8f55> ;\n",
-      "    brick:hasPoint <urn:my-building/co2_d0ee88a4>,\n",
-      "        <urn:my-building/dat_42f5b4ef>,\n",
-      "        <urn:my-building/occ_6bf578c4>,\n",
-      "        <urn:my-building/ztemp_6bd99b94> .\n",
-      "\n",
-      "<urn:my-building/vav-2> a brick:VAV ;\n",
-      "    brick:feeds <urn:my-building/zone_dbcaa7f3> ;\n",
-      "    brick:hasPart <urn:my-building/dmp_3aa32c1a> ;\n",
-      "    brick:hasPoint <urn:my-building/co2_3453e539>,\n",
-      "        <urn:my-building/dat_5202dda8>,\n",
-      "        <urn:my-building/occ_9d364ff4>,\n",
-      "        <urn:my-building/ztemp_e8e38857> .\n",
-=======
       "    brick:feeds <urn:my-building/zone_db985473> ;\n",
       "    brick:hasPart <urn:my-building/dmp_c07bbdde> ;\n",
       "    brick:hasPoint <urn:my-building/co2_e8c7fa2a>,\n",
@@ -260,7 +224,6 @@
       "        <urn:my-building/dat_e3e73b4f>,\n",
       "        <urn:my-building/occ_8e0cb078>,\n",
       "        <urn:my-building/ztemp_6823b81b> .\n",
->>>>>>> dbdf5245
       "\n",
       "\n"
      ]
@@ -301,15 +264,6 @@
      "text": [
       "@prefix brick: <https://brickschema.org/schema/Brick#> .\n",
       "\n",
-<<<<<<< HEAD
-      "<urn:my-building/name_f6ee150d> a brick:VAV ;\n",
-      "    brick:feeds <urn:my-building/zone_237cb5fa> ;\n",
-      "    brick:hasPart <urn:my-building/dmp_e65002aa> ;\n",
-      "    brick:hasPoint <urn:my-building/co2_7bef3721>,\n",
-      "        <urn:my-building/dat_d1697d0d>,\n",
-      "        <urn:my-building/occ_84bb2ef0>,\n",
-      "        <urn:my-building/ztemp_0cd93920> .\n",
-=======
       "<urn:my-building/name_d5db4fab> a brick:VAV ;\n",
       "    brick:feeds <urn:my-building/zone_a06bae25> ;\n",
       "    brick:hasPart <urn:my-building/dmp_5dfb24b6> ;\n",
@@ -317,7 +271,6 @@
       "        <urn:my-building/dat_f9b84eab>,\n",
       "        <urn:my-building/occ_add6f2a6>,\n",
       "        <urn:my-building/ztemp_e0e75e14> .\n",
->>>>>>> dbdf5245
       "\n",
       "\n"
      ]
@@ -341,30 +294,6 @@
      "text": [
       "@prefix brick: <https://brickschema.org/schema/Brick#> .\n",
       "\n",
-<<<<<<< HEAD
-      "<urn:my-building/name_721917e8> a brick:VAV ;\n",
-      "    brick:feeds <urn:my-building/zone_5337776b> ;\n",
-      "    brick:hasPart <urn:my-building/dmp_f1072ed4> ;\n",
-      "    brick:hasPoint <urn:my-building/co2_3e94a7e4>,\n",
-      "        <urn:my-building/dat_1abaf315>,\n",
-      "        <urn:my-building/occ_3487f2a4>,\n",
-      "        <urn:my-building/ztemp_71e80075> .\n",
-      "\n",
-      "<urn:my-building/co2_3e94a7e4> a brick:CO2_Level_Sensor .\n",
-      "\n",
-      "<urn:my-building/dat_1abaf315> a brick:Discharge_Air_Temperature_Sensor .\n",
-      "\n",
-      "<urn:my-building/dmp_f1072ed4> a brick:Damper ;\n",
-      "    brick:hasPoint <urn:my-building/dmppos-b9524f1a-inlined_efad17a3> .\n",
-      "\n",
-      "<urn:my-building/dmppos-b9524f1a-inlined_efad17a3> a brick:Damper_Position_Command .\n",
-      "\n",
-      "<urn:my-building/occ_3487f2a4> a brick:Occupancy_Sensor .\n",
-      "\n",
-      "<urn:my-building/zone_5337776b> a brick:HVAC_Zone .\n",
-      "\n",
-      "<urn:my-building/ztemp_71e80075> a brick:Zone_Air_Temperature_Sensor .\n",
-=======
       "<urn:my-building/name_fcbf0f1b> a brick:VAV ;\n",
       "    brick:feeds <urn:my-building/zone_5120076d> ;\n",
       "    brick:hasPart <urn:my-building/dmp_ff36c332> ;\n",
@@ -387,7 +316,6 @@
       "<urn:my-building/zone_5120076d> a brick:HVAC_Zone .\n",
       "\n",
       "<urn:my-building/ztemp_61eb02ff> a brick:Zone_Air_Temperature_Sensor .\n",
->>>>>>> dbdf5245
       "\n",
       "\n"
      ]
@@ -425,15 +353,9 @@
       "<urn:___param___#dat> a brick:Discharge_Air_Temperature_Sensor .\n",
       "\n",
       "<urn:___param___#dmp> a brick:Damper ;\n",
-<<<<<<< HEAD
-      "    brick:hasPoint <urn:___param___#dmppos-b9524f1a-inlined> .\n",
-      "\n",
-      "<urn:___param___#dmppos-b9524f1a-inlined> a brick:Damper_Position_Command .\n",
-=======
       "    brick:hasPoint <urn:___param___#dmppos-damperb6e126bc-inlined> .\n",
       "\n",
       "<urn:___param___#dmppos-damperb6e126bc-inlined> a brick:Damper_Position_Command .\n",
->>>>>>> dbdf5245
       "\n",
       "<urn:___param___#occ> a brick:Occupancy_Sensor .\n",
       "\n",
@@ -632,7 +554,7 @@
    "name": "python",
    "nbconvert_exporter": "python",
    "pygments_lexer": "ipython3",
-   "version": "3.9.9"
+   "version": "3.9.12"
   }
  },
  "nbformat": 4,
