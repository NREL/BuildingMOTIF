[[package]]
name = "alabaster"
version = "0.7.12"
description = "A configurable sidebar-enabled Sphinx theme"
category = "dev"
optional = false
python-versions = "*"

[[package]]
name = "alembic"
version = "1.8.1"
description = "A database migration tool for SQLAlchemy."
category = "main"
optional = false
python-versions = ">=3.7"

[package.dependencies]
importlib-metadata = {version = "*", markers = "python_version < \"3.9\""}
importlib-resources = {version = "*", markers = "python_version < \"3.9\""}
Mako = "*"
SQLAlchemy = ">=1.3.0"

[package.extras]
tz = ["python-dateutil"]

[[package]]
name = "appnope"
version = "0.1.3"
description = "Disable App Nap on macOS >= 10.9"
category = "main"
optional = false
python-versions = "*"

[[package]]
name = "argon2-cffi"
version = "21.3.0"
description = "The secure Argon2 password hashing algorithm."
category = "dev"
optional = false
python-versions = ">=3.6"

[package.dependencies]
argon2-cffi-bindings = "*"

[package.extras]
dev = ["pre-commit", "cogapp", "tomli", "coverage[toml] (>=5.0.2)", "hypothesis", "pytest", "sphinx", "sphinx-notfound-page", "furo"]
docs = ["sphinx", "sphinx-notfound-page", "furo"]
tests = ["coverage[toml] (>=5.0.2)", "hypothesis", "pytest"]

[[package]]
name = "argon2-cffi-bindings"
version = "21.2.0"
description = "Low-level CFFI bindings for Argon2"
category = "dev"
optional = false
python-versions = ">=3.6"

[package.dependencies]
cffi = ">=1.0.1"

[package.extras]
dev = ["pytest", "cogapp", "pre-commit", "wheel"]
tests = ["pytest"]

[[package]]
name = "asttokens"
version = "2.0.8"
description = "Annotate AST trees with source code positions"
category = "main"
optional = false
python-versions = "*"

[package.dependencies]
six = "*"

[package.extras]
test = ["astroid (<=2.5.3)", "pytest"]

[[package]]
name = "attrs"
version = "22.1.0"
description = "Classes Without Boilerplate"
category = "main"
optional = false
python-versions = ">=3.5"

[package.extras]
dev = ["coverage[toml] (>=5.0.2)", "hypothesis", "pympler", "pytest (>=4.3.0)", "mypy (>=0.900,!=0.940)", "pytest-mypy-plugins", "zope.interface", "furo", "sphinx", "sphinx-notfound-page", "pre-commit", "cloudpickle"]
docs = ["furo", "sphinx", "zope.interface", "sphinx-notfound-page"]
tests = ["coverage[toml] (>=5.0.2)", "hypothesis", "pympler", "pytest (>=4.3.0)", "mypy (>=0.900,!=0.940)", "pytest-mypy-plugins", "zope.interface", "cloudpickle"]
tests_no_zope = ["coverage[toml] (>=5.0.2)", "hypothesis", "pympler", "pytest (>=4.3.0)", "mypy (>=0.900,!=0.940)", "pytest-mypy-plugins", "cloudpickle"]

[[package]]
name = "babel"
version = "2.10.3"
description = "Internationalization utilities"
category = "dev"
optional = false
python-versions = ">=3.6"

[package.dependencies]
pytz = ">=2015.7"

[[package]]
name = "backcall"
version = "0.2.0"
description = "Specifications for callback functions passed in to an API"
category = "main"
optional = false
python-versions = "*"

[[package]]
name = "beautifulsoup4"
version = "4.11.1"
description = "Screen-scraping library"
category = "dev"
optional = false
python-versions = ">=3.6.0"

[package.dependencies]
soupsieve = ">1.2"

[package.extras]
html5lib = ["html5lib"]
lxml = ["lxml"]

[[package]]
name = "black"
version = "22.8.0"
description = "The uncompromising code formatter."
category = "dev"
optional = false
python-versions = ">=3.6.2"

[package.dependencies]
click = ">=8.0.0"
mypy-extensions = ">=0.4.3"
pathspec = ">=0.9.0"
platformdirs = ">=2"
tomli = {version = ">=1.1.0", markers = "python_full_version < \"3.11.0a7\""}
typing-extensions = {version = ">=3.10.0.0", markers = "python_version < \"3.10\""}

[package.extras]
colorama = ["colorama (>=0.4.3)"]
d = ["aiohttp (>=3.7.4)"]
jupyter = ["ipython (>=7.8.0)", "tokenize-rt (>=3.2.0)"]
uvloop = ["uvloop (>=0.15.2)"]

[[package]]
name = "bleach"
version = "5.0.1"
description = "An easy safelist-based HTML-sanitizing tool."
category = "dev"
optional = false
python-versions = ">=3.7"

[package.dependencies]
six = ">=1.9.0"
webencodings = "*"

[package.extras]
css = ["tinycss2 (>=1.1.0,<1.2)"]
dev = ["build (==0.8.0)", "flake8 (==4.0.1)", "hashin (==0.17.0)", "pip-tools (==6.6.2)", "pytest (==7.1.2)", "Sphinx (==4.3.2)", "tox (==3.25.0)", "twine (==4.0.1)", "wheel (==0.37.1)", "black (==22.3.0)", "mypy (==0.961)"]

[[package]]
name = "certifi"
version = "2022.9.14"
description = "Python package for providing Mozilla's CA Bundle."
category = "dev"
optional = false
python-versions = ">=3.6"

[[package]]
name = "cffi"
version = "1.15.1"
description = "Foreign Function Interface for Python calling C code."
category = "main"
optional = false
python-versions = "*"

[package.dependencies]
pycparser = "*"

[[package]]
name = "cfgv"
version = "3.3.1"
description = "Validate configuration and produce human readable error messages."
category = "dev"
optional = false
python-versions = ">=3.6.1"

[[package]]
name = "charset-normalizer"
version = "2.1.1"
description = "The Real First Universal Charset Detector. Open, modern and actively maintained alternative to Chardet."
category = "dev"
optional = false
python-versions = ">=3.6.0"

[package.extras]
unicode_backport = ["unicodedata2"]

[[package]]
name = "click"
version = "8.1.3"
description = "Composable command line interface toolkit"
category = "main"
optional = false
python-versions = ">=3.7"

[package.dependencies]
colorama = {version = "*", markers = "platform_system == \"Windows\""}

[[package]]
name = "colorama"
version = "0.4.5"
description = "Cross-platform colored terminal text."
category = "main"
optional = false
python-versions = ">=2.7, !=3.0.*, !=3.1.*, !=3.2.*, !=3.3.*, !=3.4.*"

[[package]]
name = "coverage"
version = "6.4.4"
description = "Code coverage measurement for Python"
category = "dev"
optional = false
python-versions = ">=3.7"

[package.dependencies]
tomli = {version = "*", optional = true, markers = "python_full_version <= \"3.11.0a6\" and extra == \"toml\""}

[package.extras]
toml = ["tomli"]

[[package]]
name = "debugpy"
version = "1.6.3"
description = "An implementation of the Debug Adapter Protocol for Python"
category = "main"
optional = false
python-versions = ">=3.7"

[[package]]
name = "decorator"
version = "5.1.1"
description = "Decorators for Humans"
category = "main"
optional = false
python-versions = ">=3.5"

[[package]]
name = "defusedxml"
version = "0.7.1"
description = "XML bomb protection for Python stdlib modules"
category = "dev"
optional = false
python-versions = ">=2.7, !=3.0.*, !=3.1.*, !=3.2.*, !=3.3.*, !=3.4.*"

[[package]]
name = "distlib"
version = "0.3.6"
description = "Distribution utilities"
category = "dev"
optional = false
python-versions = "*"

[[package]]
name = "docutils"
version = "0.17.1"
description = "Docutils -- Python Documentation Utilities"
category = "dev"
optional = false
python-versions = ">=2.7, !=3.0.*, !=3.1.*, !=3.2.*, !=3.3.*, !=3.4.*"

[[package]]
name = "entrypoints"
version = "0.4"
description = "Discover and load entry points from installed packages."
category = "main"
optional = false
python-versions = ">=3.6"

[[package]]
name = "executing"
version = "1.0.0"
description = "Get the currently executing AST node of a frame, and other information"
category = "main"
optional = false
python-versions = "*"

[[package]]
name = "fastjsonschema"
version = "2.16.2"
description = "Fastest Python implementation of JSON schema"
category = "main"
optional = false
python-versions = "*"

[package.extras]
devel = ["colorama", "jsonschema", "json-spec", "pylint", "pytest", "pytest-benchmark", "pytest-cache", "validictory"]

[[package]]
name = "filelock"
version = "3.8.0"
description = "A platform independent file lock."
category = "dev"
optional = false
python-versions = ">=3.7"

[package.extras]
docs = ["furo (>=2022.6.21)", "sphinx (>=5.1.1)", "sphinx-autodoc-typehints (>=1.19.1)"]
testing = ["covdefaults (>=2.2)", "coverage (>=6.4.2)", "pytest (>=7.1.2)", "pytest-cov (>=3)", "pytest-timeout (>=2.1)"]

[[package]]
name = "flask"
version = "2.2.2"
description = "A simple framework for building complex web applications."
category = "main"
optional = false
python-versions = ">=3.7"

[package.dependencies]
click = ">=8.0"
importlib-metadata = {version = ">=3.6.0", markers = "python_version < \"3.10\""}
itsdangerous = ">=2.0"
Jinja2 = ">=3.0"
Werkzeug = ">=2.2.2"

[package.extras]
async = ["asgiref (>=3.2)"]
dotenv = ["python-dotenv"]

[[package]]
name = "flask-api"
version = "3.0.post1"
description = "Browsable web APIs for Flask."
category = "main"
optional = false
python-versions = "*"

[package.dependencies]
Flask = ">=2.0"

[[package]]
name = "greenlet"
version = "1.1.3"
description = "Lightweight in-process concurrent programming"
category = "main"
optional = false
python-versions = ">=2.7,!=3.0.*,!=3.1.*,!=3.2.*,!=3.3.*,!=3.4.*"

[package.extras]
docs = ["sphinx"]

[[package]]
name = "identify"
version = "2.5.5"
description = "File identification library for Python"
category = "dev"
optional = false
python-versions = ">=3.7"

[package.extras]
license = ["ukkonen"]

[[package]]
name = "idna"
version = "3.4"
description = "Internationalized Domain Names in Applications (IDNA)"
category = "dev"
optional = false
python-versions = ">=3.5"

[[package]]
name = "imagesize"
version = "1.4.1"
description = "Getting image size from png/jpeg/jpeg2000/gif file"
category = "dev"
optional = false
python-versions = ">=2.7, !=3.0.*, !=3.1.*, !=3.2.*, !=3.3.*"

[[package]]
name = "importlib-metadata"
version = "4.12.0"
description = "Read metadata from Python packages"
category = "main"
optional = false
python-versions = ">=3.7"

[package.dependencies]
zipp = ">=0.5"

[package.extras]
docs = ["sphinx", "jaraco.packaging (>=9)", "rst.linker (>=1.9)"]
perf = ["ipython"]
testing = ["pytest (>=6)", "pytest-checkdocs (>=2.4)", "pytest-flake8", "pytest-cov", "pytest-enabler (>=1.3)", "packaging", "pyfakefs", "flufl.flake8", "pytest-perf (>=0.9.2)", "pytest-black (>=0.3.7)", "pytest-mypy (>=0.9.1)", "importlib-resources (>=1.3)"]

[[package]]
name = "importlib-resources"
version = "5.9.0"
description = "Read resources from Python packages"
category = "main"
optional = false
python-versions = ">=3.7"

[package.dependencies]
zipp = {version = ">=3.1.0", markers = "python_version < \"3.10\""}

[package.extras]
docs = ["sphinx", "jaraco.packaging (>=9)", "rst.linker (>=1.9)", "jaraco.tidelift (>=1.4)"]
testing = ["pytest (>=6)", "pytest-checkdocs (>=2.4)", "pytest-flake8", "pytest-cov", "pytest-enabler (>=1.3)", "pytest-black (>=0.3.7)", "pytest-mypy (>=0.9.1)"]

[[package]]
name = "iniconfig"
version = "1.1.1"
description = "iniconfig: brain-dead simple config-ini parsing"
category = "main"
optional = false
python-versions = "*"

[[package]]
name = "ipykernel"
version = "6.15.3"
description = "IPython Kernel for Jupyter"
category = "main"
optional = false
python-versions = ">=3.7"

[package.dependencies]
appnope = {version = "*", markers = "platform_system == \"Darwin\""}
debugpy = ">=1.0"
ipython = ">=7.23.1"
jupyter-client = ">=6.1.12"
matplotlib-inline = ">=0.1"
nest-asyncio = "*"
packaging = "*"
psutil = "*"
pyzmq = ">=17"
tornado = ">=6.1"
traitlets = ">=5.1.0"

[package.extras]
test = ["flaky", "ipyparallel", "pre-commit", "pytest-cov", "pytest-timeout", "pytest (>=6.0)"]

[[package]]
name = "ipython"
version = "8.5.0"
description = "IPython: Productive Interactive Computing"
category = "main"
optional = false
python-versions = ">=3.8"

[package.dependencies]
appnope = {version = "*", markers = "sys_platform == \"darwin\""}
backcall = "*"
colorama = {version = "*", markers = "sys_platform == \"win32\""}
decorator = "*"
jedi = ">=0.16"
matplotlib-inline = "*"
pexpect = {version = ">4.3", markers = "sys_platform != \"win32\""}
pickleshare = "*"
prompt-toolkit = ">3.0.1,<3.1.0"
pygments = ">=2.4.0"
stack-data = "*"
traitlets = ">=5"

[package.extras]
all = ["black", "Sphinx (>=1.3)", "ipykernel", "nbconvert", "nbformat", "ipywidgets", "notebook", "ipyparallel", "qtconsole", "pytest (<7.1)", "pytest-asyncio", "testpath", "curio", "matplotlib (!=3.2.0)", "numpy (>=1.19)", "pandas", "trio"]
black = ["black"]
doc = ["Sphinx (>=1.3)"]
kernel = ["ipykernel"]
nbconvert = ["nbconvert"]
nbformat = ["nbformat"]
notebook = ["ipywidgets", "notebook"]
parallel = ["ipyparallel"]
qtconsole = ["qtconsole"]
test = ["pytest (<7.1)", "pytest-asyncio", "testpath"]
test_extra = ["pytest (<7.1)", "pytest-asyncio", "testpath", "curio", "matplotlib (!=3.2.0)", "nbformat", "numpy (>=1.19)", "pandas", "trio"]

[[package]]
name = "ipython-genutils"
version = "0.2.0"
description = "Vestigial utilities from IPython"
category = "dev"
optional = false
python-versions = "*"

[[package]]
name = "ipywidgets"
version = "8.0.2"
description = "Jupyter interactive widgets"
category = "dev"
optional = false
python-versions = ">=3.7"

[package.dependencies]
ipykernel = ">=4.5.1"
ipython = ">=6.1.0"
jupyterlab-widgets = ">=3.0,<4.0"
traitlets = ">=4.3.1"
widgetsnbextension = ">=4.0,<5.0"

[package.extras]
test = ["jsonschema", "pytest (>=3.6.0)", "pytest-cov", "pytz"]

[[package]]
name = "isodate"
version = "0.6.1"
description = "An ISO 8601 date/time/duration parser and formatter"
category = "main"
optional = false
python-versions = "*"

[package.dependencies]
six = "*"

[[package]]
name = "isort"
version = "5.10.1"
description = "A Python utility / library to sort Python imports."
category = "dev"
optional = false
python-versions = ">=3.6.1,<4.0"

[package.extras]
pipfile_deprecated_finder = ["pipreqs", "requirementslib"]
requirements_deprecated_finder = ["pipreqs", "pip-api"]
colors = ["colorama (>=0.4.3,<0.5.0)"]
plugins = ["setuptools"]

[[package]]
name = "itsdangerous"
version = "2.1.2"
description = "Safely pass data to untrusted environments and back."
category = "main"
optional = false
python-versions = ">=3.7"

[[package]]
name = "jedi"
version = "0.18.1"
description = "An autocompletion tool for Python that can be used for text editors."
category = "main"
optional = false
python-versions = ">=3.6"

[package.dependencies]
parso = ">=0.8.0,<0.9.0"

[package.extras]
qa = ["flake8 (==3.8.3)", "mypy (==0.782)"]
testing = ["Django (<3.1)", "colorama", "docopt", "pytest (<7.0.0)"]

[[package]]
name = "jinja2"
version = "3.1.2"
description = "A very fast and expressive template engine."
category = "main"
optional = false
python-versions = ">=3.7"

[package.dependencies]
MarkupSafe = ">=2.0"

[package.extras]
i18n = ["Babel (>=2.7)"]

[[package]]
name = "jsonschema"
<<<<<<< HEAD
version = "4.16.0"
=======
version = "4.15.0"
>>>>>>> 56b76b99
description = "An implementation of JSON Schema validation for Python"
category = "main"
optional = false
python-versions = ">=3.7"

[package.dependencies]
attrs = ">=17.4.0"
importlib-resources = {version = ">=1.4.0", markers = "python_version < \"3.9\""}
pkgutil-resolve-name = {version = ">=1.3.10", markers = "python_version < \"3.9\""}
pyrsistent = ">=0.14.0,<0.17.0 || >0.17.0,<0.17.1 || >0.17.1,<0.17.2 || >0.17.2"

[package.extras]
format = ["fqdn", "idna", "isoduration", "jsonpointer (>1.13)", "rfc3339-validator", "rfc3987", "uri-template", "webcolors (>=1.11)"]
format-nongpl = ["fqdn", "idna", "isoduration", "jsonpointer (>1.13)", "rfc3339-validator", "rfc3986-validator (>0.1.0)", "uri-template", "webcolors (>=1.11)"]

[[package]]
name = "jupyter"
version = "1.0.0"
description = "Jupyter metapackage. Install all the Jupyter components in one go."
category = "dev"
optional = false
python-versions = "*"

[package.dependencies]
ipykernel = "*"
ipywidgets = "*"
jupyter-console = "*"
nbconvert = "*"
notebook = "*"
qtconsole = "*"

[[package]]
name = "jupyter-client"
version = "7.3.5"
description = "Jupyter protocol implementation and client libraries"
category = "main"
optional = false
python-versions = ">=3.7"

[package.dependencies]
entrypoints = "*"
jupyter-core = ">=4.9.2"
nest-asyncio = ">=1.5.4"
python-dateutil = ">=2.8.2"
pyzmq = ">=23.0"
tornado = ">=6.2"
traitlets = "*"

[package.extras]
doc = ["ipykernel", "myst-parser", "sphinx-rtd-theme", "sphinx (>=1.3.6)", "sphinxcontrib-github-alt"]
test = ["codecov", "coverage", "ipykernel (>=6.5)", "ipython", "mypy", "pre-commit", "pytest", "pytest-asyncio (>=0.18)", "pytest-cov", "pytest-timeout"]

[[package]]
name = "jupyter-console"
version = "6.4.4"
description = "Jupyter terminal console"
category = "dev"
optional = false
python-versions = ">=3.7"

[package.dependencies]
ipykernel = "*"
ipython = "*"
jupyter-client = ">=7.0.0"
prompt-toolkit = ">=2.0.0,<3.0.0 || >3.0.0,<3.0.1 || >3.0.1,<3.1.0"
pygments = "*"

[package.extras]
test = ["pexpect"]

[[package]]
name = "jupyter-core"
version = "4.11.1"
description = "Jupyter core package. A base package on which Jupyter projects rely."
category = "main"
optional = false
python-versions = ">=3.7"

[package.dependencies]
pywin32 = {version = ">=1.0", markers = "sys_platform == \"win32\" and platform_python_implementation != \"PyPy\""}
traitlets = "*"

[package.extras]
test = ["ipykernel", "pre-commit", "pytest", "pytest-cov", "pytest-timeout"]

[[package]]
name = "jupyterlab-pygments"
version = "0.2.2"
description = "Pygments theme using JupyterLab CSS variables"
category = "dev"
optional = false
python-versions = ">=3.7"

[[package]]
name = "jupyterlab-widgets"
version = "3.0.3"
description = "Jupyter interactive widgets for JupyterLab"
category = "dev"
optional = false
python-versions = ">=3.7"

[[package]]
name = "jupytext"
version = "1.14.1"
description = "Jupyter notebooks as Markdown documents, Julia, Python or R scripts"
category = "dev"
optional = false
python-versions = "~=3.6"

[package.dependencies]
markdown-it-py = ">=1.0.0,<3.0.0"
mdit-py-plugins = "*"
nbformat = "*"
pyyaml = "*"
toml = "*"

[package.extras]
rst2md = ["sphinx-gallery (>=0.7.0,<0.8.0)"]
toml = ["toml"]

[[package]]
name = "lxml"
version = "4.9.1"
description = "Powerful and Pythonic XML processing library combining libxml2/libxslt with the ElementTree API."
category = "dev"
optional = false
python-versions = ">=2.7, !=3.0.*, !=3.1.*, !=3.2.*, !=3.3.*, != 3.4.*"

[package.extras]
cssselect = ["cssselect (>=0.7)"]
html5 = ["html5lib"]
htmlsoup = ["beautifulsoup4"]
source = ["Cython (>=0.29.7)"]

[[package]]
name = "mako"
version = "1.2.2"
description = "A super-fast templating language that borrows the best ideas from the existing templating languages."
category = "main"
optional = false
python-versions = ">=3.7"

[package.dependencies]
MarkupSafe = ">=0.9.2"

[package.extras]
babel = ["babel"]
lingua = ["lingua"]
testing = ["pytest"]

[[package]]
name = "markdown-it-py"
version = "2.1.0"
description = "Python port of markdown-it. Markdown parsing, done right!"
category = "dev"
optional = false
python-versions = ">=3.7"

[package.dependencies]
mdurl = ">=0.1,<1.0"

[package.extras]
benchmarking = ["psutil", "pytest", "pytest-benchmark (>=3.2,<4.0)"]
code_style = ["pre-commit (==2.6)"]
compare = ["commonmark (>=0.9.1,<0.10.0)", "markdown (>=3.3.6,<3.4.0)", "mistletoe (>=0.8.1,<0.9.0)", "mistune (>=2.0.2,<2.1.0)", "panflute (>=2.1.3,<2.2.0)"]
linkify = ["linkify-it-py (>=1.0,<2.0)"]
plugins = ["mdit-py-plugins"]
profiling = ["gprof2dot"]
rtd = ["attrs", "myst-parser", "pyyaml", "sphinx", "sphinx-copybutton", "sphinx-design", "sphinx-book-theme"]
testing = ["coverage", "pytest", "pytest-cov", "pytest-regressions"]

[[package]]
name = "markupsafe"
version = "2.1.1"
description = "Safely add untrusted strings to HTML/XML markup."
category = "main"
optional = false
python-versions = ">=3.7"

[[package]]
name = "matplotlib-inline"
version = "0.1.6"
description = "Inline Matplotlib backend for Jupyter"
category = "main"
optional = false
python-versions = ">=3.5"

[package.dependencies]
traitlets = "*"

[[package]]
name = "mccabe"
version = "0.7.0"
description = "McCabe checker, plugin for flake8"
category = "dev"
optional = false
python-versions = ">=3.6"

[[package]]
name = "mdit-py-plugins"
version = "0.3.0"
description = "Collection of plugins for markdown-it-py"
category = "dev"
optional = false
python-versions = "~=3.6"

[package.dependencies]
markdown-it-py = ">=1.0.0,<3.0.0"

[package.extras]
code_style = ["pre-commit (==2.6)"]
rtd = ["myst-parser (>=0.14.0,<0.15.0)", "sphinx-book-theme (>=0.1.0,<0.2.0)"]
testing = ["coverage", "pytest (>=3.6,<4)", "pytest-cov", "pytest-regressions"]

[[package]]
name = "mdurl"
version = "0.1.2"
description = "Markdown URL utilities"
category = "dev"
optional = false
python-versions = ">=3.7"

[[package]]
name = "mistune"
version = "2.0.4"
description = "A sane Markdown parser with useful plugins and renderers"
category = "dev"
optional = false
python-versions = "*"

[[package]]
name = "mypy"
version = "0.931"
description = "Optional static typing for Python"
category = "dev"
optional = false
python-versions = ">=3.6"

[package.dependencies]
mypy-extensions = ">=0.4.3"
tomli = ">=1.1.0"
typing-extensions = ">=3.10"

[package.extras]
dmypy = ["psutil (>=4.0)"]
python2 = ["typed-ast (>=1.4.0,<2)"]

[[package]]
name = "mypy-extensions"
version = "0.4.3"
description = "Experimental type system extensions for programs checked with the mypy typechecker."
category = "dev"
optional = false
python-versions = "*"

[[package]]
name = "nbclient"
version = "0.6.8"
description = "A client library for executing notebooks. Formerly nbconvert's ExecutePreprocessor."
category = "main"
optional = false
python-versions = ">=3.7.0"

[package.dependencies]
jupyter-client = ">=6.1.5"
nbformat = ">=5.0"
nest-asyncio = "*"
traitlets = ">=5.2.2"

[package.extras]
sphinx = ["autodoc-traits", "mock", "moto", "myst-parser", "Sphinx (>=1.7)", "sphinx-book-theme"]
test = ["black", "check-manifest", "flake8", "ipykernel", "ipython", "ipywidgets", "mypy", "nbconvert", "pip (>=18.1)", "pre-commit", "pytest (>=4.1)", "pytest-asyncio", "pytest-cov (>=2.6.1)", "setuptools (>=60.0)", "testpath", "twine (>=1.11.0)", "xmltodict"]

[[package]]
name = "nbconvert"
version = "7.0.0"
description = "Converting Jupyter Notebooks"
category = "dev"
optional = false
python-versions = ">=3.7"

[package.dependencies]
beautifulsoup4 = "*"
bleach = "*"
defusedxml = "*"
importlib-metadata = {version = ">=3.6", markers = "python_version < \"3.10\""}
jinja2 = ">=3.0"
jupyter-core = ">=4.7"
jupyterlab-pygments = "*"
lxml = "*"
markupsafe = ">=2.0"
mistune = ">=2.0.3,<3"
nbclient = ">=0.5.0"
nbformat = ">=5.1"
packaging = "*"
pandocfilters = ">=1.4.1"
pygments = ">=2.4.1"
tinycss2 = "*"
traitlets = ">=5.0"

[package.extras]
all = ["ipykernel", "ipython", "ipywidgets (>=7)", "nbsphinx (>=0.2.12)", "pre-commit", "pyppeteer (>=1,<1.1)", "pyqtwebengine (>=5.15)", "pytest", "pytest-cov", "pytest-dependency", "sphinx-rtd-theme", "sphinx (==5.0.2)", "tornado (>=6.1)"]
docs = ["ipython", "nbsphinx (>=0.2.12)", "sphinx-rtd-theme", "sphinx (==5.0.2)"]
qtpdf = ["pyqtwebengine (>=5.15)"]
qtpng = ["pyqtwebengine (>=5.15)"]
serve = ["tornado (>=6.1)"]
test = ["ipykernel", "ipywidgets (>=7)", "pre-commit", "pyppeteer (>=1,<1.1)", "pytest", "pytest-cov", "pytest-dependency"]
webpdf = ["pyppeteer (>=1,<1.1)"]

[[package]]
name = "nbformat"
version = "5.6.0"
description = "The Jupyter Notebook format"
category = "main"
optional = false
python-versions = ">=3.7"

[package.dependencies]
fastjsonschema = "*"
jsonschema = ">=2.6"
jupyter-core = "*"
traitlets = ">=5.1"

[package.extras]
test = ["check-manifest", "pep440", "pre-commit", "pytest", "testpath"]

[[package]]
name = "nbmake"
version = "1.3.4"
description = "Pytest plugin for testing notebooks"
category = "main"
optional = false
python-versions = ">=3.7.0,<4.0.0"

[package.dependencies]
ipykernel = ">=5.4.0"
nbclient = ">=0.6.6,<0.7.0"
nbformat = ">=5.0.8,<6.0.0"
pydantic = ">=1.7.2,<2.0.0"
Pygments = ">=2.7.3,<3.0.0"
pytest = ">=6.1.0"

[[package]]
name = "nest-asyncio"
version = "1.5.5"
description = "Patch asyncio to allow nested event loops"
category = "main"
optional = false
python-versions = ">=3.5"

[[package]]
name = "networkx"
version = "2.8.6"
description = "Python package for creating and manipulating graphs and networks"
category = "main"
optional = false
python-versions = ">=3.8"

[package.extras]
default = ["numpy (>=1.19)", "scipy (>=1.8)", "matplotlib (>=3.4)", "pandas (>=1.3)"]
developer = ["pre-commit (>=2.20)", "mypy (>=0.961)"]
doc = ["sphinx (>=5)", "pydata-sphinx-theme (>=0.9)", "sphinx-gallery (>=0.10)", "numpydoc (>=1.4)", "pillow (>=9.1)", "nb2plots (>=0.6)", "texext (>=0.6.6)"]
extra = ["lxml (>=4.6)", "pygraphviz (>=1.9)", "pydot (>=1.4.2)", "sympy (>=1.10)"]
test = ["pytest (>=7.1)", "pytest-cov (>=3.0)", "codecov (>=2.1)"]

[[package]]
name = "nodeenv"
version = "1.7.0"
description = "Node.js virtual environment builder"
category = "dev"
optional = false
python-versions = ">=2.7,!=3.0.*,!=3.1.*,!=3.2.*,!=3.3.*,!=3.4.*,!=3.5.*,!=3.6.*"

[[package]]
name = "notebook"
version = "6.4.12"
description = "A web-based notebook environment for interactive computing"
category = "dev"
optional = false
python-versions = ">=3.7"

[package.dependencies]
argon2-cffi = "*"
ipykernel = "*"
ipython-genutils = "*"
jinja2 = "*"
jupyter-client = ">=5.3.4"
jupyter-core = ">=4.6.1"
nbconvert = ">=5"
nbformat = "*"
nest-asyncio = ">=1.5"
prometheus-client = "*"
pyzmq = ">=17"
Send2Trash = ">=1.8.0"
terminado = ">=0.8.3"
tornado = ">=6.1"
traitlets = ">=4.2.1"

[package.extras]
docs = ["sphinx", "nbsphinx", "sphinxcontrib-github-alt", "sphinx-rtd-theme", "myst-parser"]
json-logging = ["json-logging"]
test = ["pytest", "coverage", "requests", "testpath", "nbval", "selenium", "pytest-cov", "requests-unixsocket"]

[[package]]
name = "owlrl"
version = "6.0.2"
description = "OWL-RL and RDFS based RDF Closure inferencing for Python"
category = "main"
optional = false
python-versions = "*"

[package.dependencies]
rdflib = ">=6.0.2"

[[package]]
name = "packaging"
version = "21.3"
description = "Core utilities for Python packages"
category = "main"
optional = false
python-versions = ">=3.6"

[package.dependencies]
pyparsing = ">=2.0.2,<3.0.5 || >3.0.5"

[[package]]
name = "pandocfilters"
version = "1.5.0"
description = "Utilities for writing pandoc filters in python"
category = "dev"
optional = false
python-versions = ">=2.7, !=3.0.*, !=3.1.*, !=3.2.*, !=3.3.*"

[[package]]
name = "parso"
version = "0.8.3"
description = "A Python Parser"
category = "main"
optional = false
python-versions = ">=3.6"

[package.extras]
qa = ["flake8 (==3.8.3)", "mypy (==0.782)"]
testing = ["docopt", "pytest (<6.0.0)"]

[[package]]
name = "pathspec"
version = "0.10.1"
description = "Utility library for gitignore style pattern matching of file paths."
category = "dev"
optional = false
python-versions = ">=3.7"

[[package]]
name = "pexpect"
version = "4.8.0"
description = "Pexpect allows easy control of interactive console applications."
category = "main"
optional = false
python-versions = "*"

[package.dependencies]
ptyprocess = ">=0.5"

[[package]]
name = "pickleshare"
version = "0.7.5"
description = "Tiny 'shelve'-like database with concurrency support"
category = "main"
optional = false
python-versions = "*"

[[package]]
name = "pkgutil-resolve-name"
version = "1.3.10"
description = "Resolve a name to an object."
category = "main"
optional = false
python-versions = ">=3.6"

[[package]]
name = "platformdirs"
version = "2.5.2"
description = "A small Python module for determining appropriate platform-specific dirs, e.g. a \"user data dir\"."
category = "dev"
optional = false
python-versions = ">=3.7"

[package.extras]
docs = ["furo (>=2021.7.5b38)", "proselint (>=0.10.2)", "sphinx-autodoc-typehints (>=1.12)", "sphinx (>=4)"]
test = ["appdirs (==1.4.4)", "pytest-cov (>=2.7)", "pytest-mock (>=3.6)", "pytest (>=6)"]

[[package]]
name = "pluggy"
version = "1.0.0"
description = "plugin and hook calling mechanisms for python"
category = "main"
optional = false
python-versions = ">=3.6"

[package.extras]
dev = ["pre-commit", "tox"]
testing = ["pytest", "pytest-benchmark"]

[[package]]
name = "pre-commit"
version = "2.20.0"
description = "A framework for managing and maintaining multi-language pre-commit hooks."
category = "dev"
optional = false
python-versions = ">=3.7"

[package.dependencies]
cfgv = ">=2.0.0"
identify = ">=1.0.0"
nodeenv = ">=0.11.1"
pyyaml = ">=5.1"
toml = "*"
virtualenv = ">=20.0.8"

[[package]]
name = "prettytable"
version = "2.5.0"
description = "A simple Python library for easily displaying tabular data in a visually appealing ASCII table format"
category = "main"
optional = false
python-versions = ">=3.6"

[package.dependencies]
wcwidth = "*"

[package.extras]
tests = ["pytest", "pytest-cov", "pytest-lazy-fixture"]

[[package]]
name = "prometheus-client"
version = "0.14.1"
description = "Python client for the Prometheus monitoring system."
category = "dev"
optional = false
python-versions = ">=3.6"

[package.extras]
twisted = ["twisted"]

[[package]]
name = "prompt-toolkit"
version = "3.0.31"
description = "Library for building powerful interactive command lines in Python"
category = "main"
optional = false
python-versions = ">=3.6.2"

[package.dependencies]
wcwidth = "*"

[[package]]
name = "psutil"
version = "5.9.2"
description = "Cross-platform lib for process and system monitoring in Python."
category = "main"
optional = false
python-versions = ">=2.7, !=3.0.*, !=3.1.*, !=3.2.*, !=3.3.*"

[package.extras]
test = ["ipaddress", "mock", "enum34", "pywin32", "wmi"]

[[package]]
name = "ptyprocess"
version = "0.7.0"
description = "Run a subprocess in a pseudo terminal"
category = "main"
optional = false
python-versions = "*"

[[package]]
name = "pure-eval"
version = "0.2.2"
description = "Safely evaluate AST nodes without side effects"
category = "main"
optional = false
python-versions = "*"

[package.extras]
tests = ["pytest"]

[[package]]
name = "py"
version = "1.11.0"
description = "library with cross-python path, ini-parsing, io, code, log facilities"
category = "main"
optional = false
python-versions = ">=2.7, !=3.0.*, !=3.1.*, !=3.2.*, !=3.3.*, !=3.4.*"

[[package]]
name = "pyaml"
version = "21.10.1"
description = "PyYAML-based module to produce pretty and readable YAML-serialized data"
category = "main"
optional = false
python-versions = "*"

[package.dependencies]
PyYAML = "*"

[[package]]
name = "pycodestyle"
version = "2.9.1"
description = "Python style guide checker"
category = "dev"
optional = false
python-versions = ">=3.6"

[[package]]
name = "pycparser"
version = "2.21"
description = "C parser in Python"
category = "main"
optional = false
python-versions = ">=2.7, !=3.0.*, !=3.1.*, !=3.2.*, !=3.3.*"

[[package]]
name = "pydantic"
version = "1.10.2"
description = "Data validation and settings management using python type hints"
category = "main"
optional = false
python-versions = ">=3.7"

[package.dependencies]
typing-extensions = ">=4.1.0"

[package.extras]
dotenv = ["python-dotenv (>=0.10.4)"]
email = ["email-validator (>=1.0.3)"]

[[package]]
name = "pydocstyle"
version = "6.1.1"
description = "Python docstring style checker"
category = "dev"
optional = false
python-versions = ">=3.6"

[package.dependencies]
snowballstemmer = "*"

[package.extras]
toml = ["toml"]

[[package]]
name = "pyflakes"
version = "2.5.0"
description = "passive checker of Python programs"
category = "dev"
optional = false
python-versions = ">=3.6"

[[package]]
name = "pygments"
version = "2.13.0"
description = "Pygments is a syntax highlighting package written in Python."
category = "main"
optional = false
python-versions = ">=3.6"

[package.extras]
plugins = ["importlib-metadata"]

[[package]]
name = "pylama"
version = "8.4.1"
description = "Code audit tool for python"
category = "dev"
optional = false
python-versions = ">=3.7"

[package.dependencies]
mccabe = ">=0.7.0"
pycodestyle = ">=2.9.1"
pydocstyle = ">=6.1.1"
pyflakes = ">=2.5.0"

[package.extras]
all = ["pylint", "eradicate", "radon", "mypy", "vulture"]
eradicate = ["eradicate"]
mypy = ["mypy"]
pylint = ["pylint"]
radon = ["radon"]
tests = ["pytest (>=7.1.2)", "pytest-mypy", "eradicate (>=2.0.0)", "radon (>=5.1.0)", "mypy", "pylint (>=2.11.1)", "pylama-quotes", "toml", "vulture", "types-setuptools", "types-toml"]
toml = ["toml (>=0.10.2)"]
vulture = ["vulture"]

[[package]]
name = "pyparsing"
version = "3.0.9"
description = "pyparsing module - Classes and methods to define and execute parsing grammars"
category = "main"
optional = false
python-versions = ">=3.6.8"

[package.extras]
diagrams = ["railroad-diagrams", "jinja2"]

[[package]]
name = "pyrsistent"
version = "0.18.1"
description = "Persistent/Functional/Immutable data structures"
category = "main"
optional = false
python-versions = ">=3.7"

[[package]]
name = "pyshacl"
version = "0.19.1"
description = "Python SHACL Validator"
category = "main"
optional = false
python-versions = ">=3.7.0,<4.0.0"

[package.dependencies]
owlrl = ">=6.0.2,<7"
packaging = ">=21.3"
prettytable = ">=2.2.1,<3.0.0"
rdflib = ">=6.1.1,<8"

[package.extras]
dev-lint = ["black (==22.6.0)", "flake8 (>=3.8.0,<4.0.0)", "isort (>=5.7.0,<6.0.0)"]
dev-type-checking = ["mypy (>=0.800,<0.801)", "types-setuptools"]
js = ["pyduktape2 (>=0.4.1,<0.5.0)"]
jsonld = ["rdflib-jsonld (>=0.4.0,<0.6)"]

[[package]]
name = "pytest"
version = "7.1.3"
description = "pytest: simple powerful testing with Python"
category = "main"
optional = false
python-versions = ">=3.7"

[package.dependencies]
attrs = ">=19.2.0"
colorama = {version = "*", markers = "sys_platform == \"win32\""}
iniconfig = "*"
packaging = "*"
pluggy = ">=0.12,<2.0"
py = ">=1.8.2"
tomli = ">=1.0.0"

[package.extras]
testing = ["argcomplete", "hypothesis (>=3.56)", "mock", "nose", "pygments (>=2.7.2)", "requests", "xmlschema"]

[[package]]
name = "pytest-cov"
version = "3.0.0"
description = "Pytest plugin for measuring coverage."
category = "dev"
optional = false
python-versions = ">=3.6"

[package.dependencies]
coverage = {version = ">=5.2.1", extras = ["toml"]}
pytest = ">=4.6"

[package.extras]
testing = ["fields", "hunter", "process-tests", "six", "pytest-xdist", "virtualenv"]

[[package]]
name = "python-dateutil"
version = "2.8.2"
description = "Extensions to the standard Python datetime module"
category = "main"
optional = false
python-versions = "!=3.0.*,!=3.1.*,!=3.2.*,>=2.7"

[package.dependencies]
six = ">=1.5"

[[package]]
name = "pytz"
version = "2022.2.1"
description = "World timezone definitions, modern and historical"
category = "dev"
optional = false
python-versions = "*"

[[package]]
name = "pywin32"
version = "304"
description = "Python for Window Extensions"
category = "main"
optional = false
python-versions = "*"

[[package]]
name = "pywinpty"
version = "2.0.8"
description = "Pseudo terminal support for Windows from Python."
category = "dev"
optional = false
python-versions = ">=3.7"

[[package]]
name = "pyyaml"
version = "6.0"
description = "YAML parser and emitter for Python"
category = "main"
optional = false
python-versions = ">=3.6"

[[package]]
name = "pyzmq"
version = "24.0.1"
description = "Python bindings for 0MQ"
category = "main"
optional = false
python-versions = ">=3.6"

[package.dependencies]
cffi = {version = "*", markers = "implementation_name == \"pypy\""}
py = {version = "*", markers = "implementation_name == \"pypy\""}

[[package]]
name = "qtconsole"
version = "5.3.2"
description = "Jupyter Qt console"
category = "dev"
optional = false
python-versions = ">= 3.7"

[package.dependencies]
ipykernel = ">=4.1"
ipython-genutils = "*"
jupyter-client = ">=4.1"
jupyter-core = "*"
pygments = "*"
pyzmq = ">=17.1"
qtpy = ">=2.0.1"
traitlets = "<5.2.1 || >5.2.1,<5.2.2 || >5.2.2"

[package.extras]
doc = ["Sphinx (>=1.3)"]
test = ["flaky", "pytest", "pytest-qt"]

[[package]]
name = "qtpy"
version = "2.2.0"
description = "Provides an abstraction layer on top of the various Qt bindings (PyQt5/6 and PySide2/6)."
category = "dev"
optional = false
python-versions = ">=3.7"

[package.dependencies]
packaging = "*"

[package.extras]
test = ["pytest-qt", "pytest-cov (>=3.0.0)", "pytest (>=6,!=7.0.0,!=7.0.1)"]

[[package]]
name = "rdflib"
version = "6.1.1"
description = "RDFLib is a Python library for working with RDF, a simple yet powerful language for representing information."
category = "main"
optional = false
python-versions = ">=3.7"

[package.dependencies]
isodate = "*"
pyparsing = "*"

[package.extras]
docs = ["sphinx (<5)", "sphinxcontrib-apidoc"]
html = ["html5lib"]
tests = ["berkeleydb", "html5lib", "networkx", "pytest", "pytest-cov", "pytest-subtests"]

[[package]]
name = "rdflib-sqlalchemy"
version = "0.5.3"
description = "rdflib extension adding SQLAlchemy as an AbstractSQLStore back-end store"
category = "main"
optional = false
python-versions = "*"

[package.dependencies]
alembic = ">=0.8.8"
rdflib = ">=4.0"
six = ">=1.10.0"
SQLAlchemy = ">=1.1.4"

[[package]]
name = "requests"
version = "2.28.1"
description = "Python HTTP for Humans."
category = "dev"
optional = false
python-versions = ">=3.7, <4"

[package.dependencies]
certifi = ">=2017.4.17"
charset-normalizer = ">=2,<3"
idna = ">=2.5,<4"
urllib3 = ">=1.21.1,<1.27"

[package.extras]
socks = ["PySocks (>=1.5.6,!=1.5.7)"]
use_chardet_on_py3 = ["chardet (>=3.0.2,<6)"]

[[package]]
name = "rise"
version = "5.7.1"
description = "Reveal.js - Jupyter/IPython Slideshow Extension"
category = "dev"
optional = false
python-versions = ">=2.7, !=3.0.*, !=3.1.*, !=3.2.*, !=3.3.*, <4"

[package.dependencies]
notebook = ">=6.0"

[[package]]
name = "send2trash"
version = "1.8.0"
description = "Send file to trash natively under Mac OS X, Windows and Linux."
category = "dev"
optional = false
python-versions = "*"

[package.extras]
nativelib = ["pyobjc-framework-cocoa", "pywin32"]
objc = ["pyobjc-framework-cocoa"]
win32 = ["pywin32"]

[[package]]
name = "six"
version = "1.16.0"
description = "Python 2 and 3 compatibility utilities"
category = "main"
optional = false
python-versions = ">=2.7, !=3.0.*, !=3.1.*, !=3.2.*"

[[package]]
name = "snowballstemmer"
version = "2.2.0"
description = "This package provides 29 stemmers for 28 languages generated from Snowball algorithms."
category = "dev"
optional = false
python-versions = "*"

[[package]]
name = "soupsieve"
version = "2.3.2.post1"
description = "A modern CSS selector implementation for Beautiful Soup."
category = "dev"
optional = false
python-versions = ">=3.6"

[[package]]
name = "sphinx"
version = "4.5.0"
description = "Python documentation generator"
category = "dev"
optional = false
python-versions = ">=3.6"

[package.dependencies]
alabaster = ">=0.7,<0.8"
babel = ">=1.3"
colorama = {version = ">=0.3.5", markers = "sys_platform == \"win32\""}
docutils = ">=0.14,<0.18"
imagesize = "*"
importlib-metadata = {version = ">=4.4", markers = "python_version < \"3.10\""}
Jinja2 = ">=2.3"
packaging = "*"
Pygments = ">=2.0"
requests = ">=2.5.0"
snowballstemmer = ">=1.1"
sphinxcontrib-applehelp = "*"
sphinxcontrib-devhelp = "*"
sphinxcontrib-htmlhelp = ">=2.0.0"
sphinxcontrib-jsmath = "*"
sphinxcontrib-qthelp = "*"
sphinxcontrib-serializinghtml = ">=1.1.5"

[package.extras]
docs = ["sphinxcontrib-websupport"]
lint = ["flake8 (>=3.5.0)", "isort", "mypy (>=0.931)", "docutils-stubs", "types-typed-ast", "types-requests"]
test = ["pytest", "pytest-cov", "html5lib", "cython", "typed-ast"]

[[package]]
name = "sphinx-rtd-theme"
version = "1.0.0"
description = "Read the Docs theme for Sphinx"
category = "dev"
optional = false
python-versions = ">=2.7,!=3.0.*,!=3.1.*,!=3.2.*,!=3.3.*"

[package.dependencies]
docutils = "<0.18"
sphinx = ">=1.6"

[package.extras]
dev = ["transifex-client", "sphinxcontrib-httpdomain", "bump2version"]

[[package]]
name = "sphinxcontrib-applehelp"
version = "1.0.2"
description = "sphinxcontrib-applehelp is a sphinx extension which outputs Apple help books"
category = "dev"
optional = false
python-versions = ">=3.5"

[package.extras]
lint = ["flake8", "mypy", "docutils-stubs"]
test = ["pytest"]

[[package]]
name = "sphinxcontrib-devhelp"
version = "1.0.2"
description = "sphinxcontrib-devhelp is a sphinx extension which outputs Devhelp document."
category = "dev"
optional = false
python-versions = ">=3.5"

[package.extras]
lint = ["flake8", "mypy", "docutils-stubs"]
test = ["pytest"]

[[package]]
name = "sphinxcontrib-htmlhelp"
version = "2.0.0"
description = "sphinxcontrib-htmlhelp is a sphinx extension which renders HTML help files"
category = "dev"
optional = false
python-versions = ">=3.6"

[package.extras]
lint = ["flake8", "mypy", "docutils-stubs"]
test = ["pytest", "html5lib"]

[[package]]
name = "sphinxcontrib-jsmath"
version = "1.0.1"
description = "A sphinx extension which renders display math in HTML via JavaScript"
category = "dev"
optional = false
python-versions = ">=3.5"

[package.extras]
test = ["pytest", "flake8", "mypy"]

[[package]]
name = "sphinxcontrib-qthelp"
version = "1.0.3"
description = "sphinxcontrib-qthelp is a sphinx extension which outputs QtHelp document."
category = "dev"
optional = false
python-versions = ">=3.5"

[package.extras]
lint = ["flake8", "mypy", "docutils-stubs"]
test = ["pytest"]

[[package]]
name = "sphinxcontrib-serializinghtml"
version = "1.1.5"
description = "sphinxcontrib-serializinghtml is a sphinx extension which outputs \"serialized\" HTML files (json and pickle)."
category = "dev"
optional = false
python-versions = ">=3.5"

[package.extras]
lint = ["flake8", "mypy", "docutils-stubs"]
test = ["pytest"]

[[package]]
name = "sqlalchemy"
version = "1.4.41"
description = "Database Abstraction Library"
category = "main"
optional = false
python-versions = "!=3.0.*,!=3.1.*,!=3.2.*,!=3.3.*,!=3.4.*,!=3.5.*,>=2.7"

[package.dependencies]
greenlet = {version = "!=0.4.17", markers = "python_version >= \"3\" and (platform_machine == \"aarch64\" or platform_machine == \"ppc64le\" or platform_machine == \"x86_64\" or platform_machine == \"amd64\" or platform_machine == \"AMD64\" or platform_machine == \"win32\" or platform_machine == \"WIN32\")"}

[package.extras]
aiomysql = ["greenlet (!=0.4.17)", "aiomysql"]
aiosqlite = ["typing_extensions (!=3.10.0.1)", "greenlet (!=0.4.17)", "aiosqlite"]
asyncio = ["greenlet (!=0.4.17)"]
asyncmy = ["greenlet (!=0.4.17)", "asyncmy (>=0.2.3,!=0.2.4)"]
mariadb_connector = ["mariadb (>=1.0.1,!=1.1.2)"]
mssql = ["pyodbc"]
mssql_pymssql = ["pymssql"]
mssql_pyodbc = ["pyodbc"]
mypy = ["sqlalchemy2-stubs", "mypy (>=0.910)"]
mysql = ["mysqlclient (>=1.4.0,<2)", "mysqlclient (>=1.4.0)"]
mysql_connector = ["mysql-connector-python"]
oracle = ["cx_oracle (>=7,<8)", "cx_oracle (>=7)"]
postgresql = ["psycopg2 (>=2.7)"]
postgresql_asyncpg = ["greenlet (!=0.4.17)", "asyncpg"]
postgresql_pg8000 = ["pg8000 (>=1.16.6,!=1.29.0)"]
postgresql_psycopg2binary = ["psycopg2-binary"]
postgresql_psycopg2cffi = ["psycopg2cffi"]
pymysql = ["pymysql (<1)", "pymysql"]
sqlcipher = ["sqlcipher3-binary"]

[[package]]
name = "sqlalchemy2-stubs"
version = "0.0.2a27"
description = "Typing Stubs for SQLAlchemy 1.4"
category = "dev"
optional = false
python-versions = ">=3.6"

[package.dependencies]
typing-extensions = ">=3.7.4"

[[package]]
name = "stack-data"
version = "0.5.0"
description = "Extract data from python stack frames and tracebacks for informative displays"
category = "main"
optional = false
python-versions = "*"

[package.dependencies]
asttokens = "*"
executing = "*"
pure-eval = "*"

[package.extras]
tests = ["cython", "littleutils", "pygments", "typeguard", "pytest"]

[[package]]
name = "terminado"
version = "0.15.0"
description = "Tornado websocket backend for the Xterm.js Javascript terminal emulator library."
category = "dev"
optional = false
python-versions = ">=3.7"

[package.dependencies]
ptyprocess = {version = "*", markers = "os_name != \"nt\""}
pywinpty = {version = ">=1.1.0", markers = "os_name == \"nt\""}
tornado = ">=6.1.0"

[package.extras]
test = ["pre-commit", "pytest-timeout", "pytest (>=6.0)"]

[[package]]
name = "tinycss2"
version = "1.1.1"
description = "A tiny CSS parser"
category = "dev"
optional = false
python-versions = ">=3.6"

[package.dependencies]
webencodings = ">=0.4"

[package.extras]
doc = ["sphinx", "sphinx-rtd-theme"]
test = ["pytest", "pytest-cov", "pytest-flake8", "pytest-isort", "coverage"]

[[package]]
name = "toml"
version = "0.10.2"
description = "Python Library for Tom's Obvious, Minimal Language"
category = "dev"
optional = false
python-versions = ">=2.6, !=3.0.*, !=3.1.*, !=3.2.*"

[[package]]
name = "tomli"
version = "2.0.1"
description = "A lil' TOML parser"
category = "main"
optional = false
python-versions = ">=3.7"

[[package]]
name = "tornado"
version = "6.2"
description = "Tornado is a Python web framework and asynchronous networking library, originally developed at FriendFeed."
category = "main"
optional = false
python-versions = ">= 3.7"

[[package]]
name = "traitlets"
version = "5.4.0"
description = ""
category = "main"
optional = false
python-versions = ">=3.7"

[package.extras]
test = ["pre-commit", "pytest"]

[[package]]
name = "types-pyyaml"
version = "6.0.11"
description = "Typing stubs for PyYAML"
category = "main"
optional = false
python-versions = "*"

[[package]]
name = "typing-extensions"
version = "4.3.0"
description = "Backported and Experimental Type Hints for Python 3.7+"
category = "main"
optional = false
python-versions = ">=3.7"

[[package]]
name = "urllib3"
version = "1.26.12"
description = "HTTP library with thread-safe connection pooling, file post, and more."
category = "dev"
optional = false
python-versions = ">=2.7, !=3.0.*, !=3.1.*, !=3.2.*, !=3.3.*, !=3.4.*, !=3.5.*, <4"

[package.extras]
brotli = ["brotlicffi (>=0.8.0)", "brotli (>=1.0.9)", "brotlipy (>=0.6.0)"]
secure = ["pyOpenSSL (>=0.14)", "cryptography (>=1.3.4)", "idna (>=2.0.0)", "certifi", "urllib3-secure-extra", "ipaddress"]
socks = ["PySocks (>=1.5.6,!=1.5.7,<2.0)"]

[[package]]
name = "virtualenv"
<<<<<<< HEAD
version = "20.16.5"
=======
version = "20.16.4"
>>>>>>> 56b76b99
description = "Virtual Python Environment builder"
category = "dev"
optional = false
python-versions = ">=3.6"

[package.dependencies]
distlib = ">=0.3.5,<1"
filelock = ">=3.4.1,<4"
platformdirs = ">=2.4,<3"

[package.extras]
docs = ["proselint (>=0.13)", "sphinx (>=5.1.1)", "sphinx-argparse (>=0.3.1)", "sphinx-rtd-theme (>=1)", "towncrier (>=21.9)"]
testing = ["coverage (>=6.2)", "coverage-enable-subprocess (>=1)", "flaky (>=3.7)", "packaging (>=21.3)", "pytest (>=7.0.1)", "pytest-env (>=0.6.2)", "pytest-freezegun (>=0.4.2)", "pytest-mock (>=3.6.1)", "pytest-randomly (>=3.10.3)", "pytest-timeout (>=2.1)"]

[[package]]
name = "wcwidth"
version = "0.2.5"
description = "Measures the displayed width of unicode strings in a terminal"
category = "main"
optional = false
python-versions = "*"

[[package]]
name = "webencodings"
version = "0.5.1"
description = "Character encoding aliases for legacy web content"
category = "dev"
optional = false
python-versions = "*"

[[package]]
name = "werkzeug"
version = "2.2.2"
description = "The comprehensive WSGI web application library."
category = "main"
optional = false
python-versions = ">=3.7"

[package.dependencies]
MarkupSafe = ">=2.1.1"

[package.extras]
watchdog = ["watchdog"]

[[package]]
name = "widgetsnbextension"
version = "4.0.3"
description = "Jupyter interactive widgets for Jupyter Notebook"
category = "dev"
optional = false
python-versions = ">=3.7"

[[package]]
name = "zipp"
version = "3.8.1"
description = "Backport of pathlib-compatible object wrapper for zip files"
category = "main"
optional = false
python-versions = ">=3.7"

[package.extras]
docs = ["sphinx", "jaraco.packaging (>=9)", "rst.linker (>=1.9)", "jaraco.tidelift (>=1.4)"]
testing = ["pytest (>=6)", "pytest-checkdocs (>=2.4)", "pytest-flake8", "pytest-cov", "pytest-enabler (>=1.3)", "jaraco.itertools", "func-timeout", "pytest-black (>=0.3.7)", "pytest-mypy (>=0.9.1)"]

[metadata]
lock-version = "1.1"
python-versions = "^3.8"
<<<<<<< HEAD
content-hash = "7a056eea496ebccb9b50437ccb6e4381b87384470e2dcfa30ea4cf176d66072e"
=======
content-hash = "e202d7c929b74a500186b6eba467ec7466ce39455747ed39ee0ef0f238f759da"
>>>>>>> 56b76b99

[metadata.files]
alabaster = [
    {file = "alabaster-0.7.12-py2.py3-none-any.whl", hash = "sha256:446438bdcca0e05bd45ea2de1668c1d9b032e1a9154c2c259092d77031ddd359"},
    {file = "alabaster-0.7.12.tar.gz", hash = "sha256:a661d72d58e6ea8a57f7a86e37d86716863ee5e92788398526d58b26a4e4dc02"},
]
alembic = []
appnope = [
    {file = "appnope-0.1.3-py2.py3-none-any.whl", hash = "sha256:265a455292d0bd8a72453494fa24df5a11eb18373a60c7c0430889f22548605e"},
    {file = "appnope-0.1.3.tar.gz", hash = "sha256:02bd91c4de869fbb1e1c50aafc4098827a7a54ab2f39d9dcba6c9547ed920e24"},
]
argon2-cffi = [
    {file = "argon2-cffi-21.3.0.tar.gz", hash = "sha256:d384164d944190a7dd7ef22c6aa3ff197da12962bd04b17f64d4e93d934dba5b"},
    {file = "argon2_cffi-21.3.0-py3-none-any.whl", hash = "sha256:8c976986f2c5c0e5000919e6de187906cfd81fb1c72bf9d88c01177e77da7f80"},
]
argon2-cffi-bindings = [
    {file = "argon2-cffi-bindings-21.2.0.tar.gz", hash = "sha256:bb89ceffa6c791807d1305ceb77dbfacc5aa499891d2c55661c6459651fc39e3"},
    {file = "argon2_cffi_bindings-21.2.0-cp36-abi3-macosx_10_9_x86_64.whl", hash = "sha256:ccb949252cb2ab3a08c02024acb77cfb179492d5701c7cbdbfd776124d4d2367"},
    {file = "argon2_cffi_bindings-21.2.0-cp36-abi3-manylinux_2_17_aarch64.manylinux2014_aarch64.whl", hash = "sha256:9524464572e12979364b7d600abf96181d3541da11e23ddf565a32e70bd4dc0d"},
    {file = "argon2_cffi_bindings-21.2.0-cp36-abi3-manylinux_2_17_x86_64.manylinux2014_x86_64.whl", hash = "sha256:b746dba803a79238e925d9046a63aa26bf86ab2a2fe74ce6b009a1c3f5c8f2ae"},
    {file = "argon2_cffi_bindings-21.2.0-cp36-abi3-manylinux_2_5_i686.manylinux1_i686.manylinux_2_17_i686.manylinux2014_i686.whl", hash = "sha256:58ed19212051f49a523abb1dbe954337dc82d947fb6e5a0da60f7c8471a8476c"},
    {file = "argon2_cffi_bindings-21.2.0-cp36-abi3-musllinux_1_1_aarch64.whl", hash = "sha256:bd46088725ef7f58b5a1ef7ca06647ebaf0eb4baff7d1d0d177c6cc8744abd86"},
    {file = "argon2_cffi_bindings-21.2.0-cp36-abi3-musllinux_1_1_i686.whl", hash = "sha256:8cd69c07dd875537a824deec19f978e0f2078fdda07fd5c42ac29668dda5f40f"},
    {file = "argon2_cffi_bindings-21.2.0-cp36-abi3-musllinux_1_1_x86_64.whl", hash = "sha256:f1152ac548bd5b8bcecfb0b0371f082037e47128653df2e8ba6e914d384f3c3e"},
    {file = "argon2_cffi_bindings-21.2.0-cp36-abi3-win32.whl", hash = "sha256:603ca0aba86b1349b147cab91ae970c63118a0f30444d4bc80355937c950c082"},
    {file = "argon2_cffi_bindings-21.2.0-cp36-abi3-win_amd64.whl", hash = "sha256:b2ef1c30440dbbcba7a5dc3e319408b59676e2e039e2ae11a8775ecf482b192f"},
    {file = "argon2_cffi_bindings-21.2.0-cp38-abi3-macosx_10_9_universal2.whl", hash = "sha256:e415e3f62c8d124ee16018e491a009937f8cf7ebf5eb430ffc5de21b900dad93"},
    {file = "argon2_cffi_bindings-21.2.0-pp37-pypy37_pp73-macosx_10_9_x86_64.whl", hash = "sha256:3e385d1c39c520c08b53d63300c3ecc28622f076f4c2b0e6d7e796e9f6502194"},
    {file = "argon2_cffi_bindings-21.2.0-pp37-pypy37_pp73-manylinux_2_17_aarch64.manylinux2014_aarch64.whl", hash = "sha256:2c3e3cc67fdb7d82c4718f19b4e7a87123caf8a93fde7e23cf66ac0337d3cb3f"},
    {file = "argon2_cffi_bindings-21.2.0-pp37-pypy37_pp73-manylinux_2_17_x86_64.manylinux2014_x86_64.whl", hash = "sha256:6a22ad9800121b71099d0fb0a65323810a15f2e292f2ba450810a7316e128ee5"},
    {file = "argon2_cffi_bindings-21.2.0-pp37-pypy37_pp73-manylinux_2_5_i686.manylinux1_i686.manylinux_2_17_i686.manylinux2014_i686.whl", hash = "sha256:f9f8b450ed0547e3d473fdc8612083fd08dd2120d6ac8f73828df9b7d45bb351"},
    {file = "argon2_cffi_bindings-21.2.0-pp37-pypy37_pp73-win_amd64.whl", hash = "sha256:93f9bf70084f97245ba10ee36575f0c3f1e7d7724d67d8e5b08e61787c320ed7"},
    {file = "argon2_cffi_bindings-21.2.0-pp38-pypy38_pp73-macosx_10_9_x86_64.whl", hash = "sha256:3b9ef65804859d335dc6b31582cad2c5166f0c3e7975f324d9ffaa34ee7e6583"},
    {file = "argon2_cffi_bindings-21.2.0-pp38-pypy38_pp73-manylinux_2_17_aarch64.manylinux2014_aarch64.whl", hash = "sha256:d4966ef5848d820776f5f562a7d45fdd70c2f330c961d0d745b784034bd9f48d"},
    {file = "argon2_cffi_bindings-21.2.0-pp38-pypy38_pp73-manylinux_2_17_x86_64.manylinux2014_x86_64.whl", hash = "sha256:20ef543a89dee4db46a1a6e206cd015360e5a75822f76df533845c3cbaf72670"},
    {file = "argon2_cffi_bindings-21.2.0-pp38-pypy38_pp73-manylinux_2_5_i686.manylinux1_i686.manylinux_2_17_i686.manylinux2014_i686.whl", hash = "sha256:ed2937d286e2ad0cc79a7087d3c272832865f779430e0cc2b4f3718d3159b0cb"},
    {file = "argon2_cffi_bindings-21.2.0-pp38-pypy38_pp73-win_amd64.whl", hash = "sha256:5e00316dabdaea0b2dd82d141cc66889ced0cdcbfa599e8b471cf22c620c329a"},
]
asttokens = []
attrs = []
babel = [
    {file = "Babel-2.10.3-py3-none-any.whl", hash = "sha256:ff56f4892c1c4bf0d814575ea23471c230d544203c7748e8c68f0089478d48eb"},
    {file = "Babel-2.10.3.tar.gz", hash = "sha256:7614553711ee97490f732126dc077f8d0ae084ebc6a96e23db1482afabdb2c51"},
]
backcall = [
    {file = "backcall-0.2.0-py2.py3-none-any.whl", hash = "sha256:fbbce6a29f263178a1f7915c1940bde0ec2b2a967566fe1c65c1dfb7422bd255"},
    {file = "backcall-0.2.0.tar.gz", hash = "sha256:5cbdbf27be5e7cfadb448baf0aa95508f91f2bbc6c6437cd9cd06e2a4c215e1e"},
]
beautifulsoup4 = [
    {file = "beautifulsoup4-4.11.1-py3-none-any.whl", hash = "sha256:58d5c3d29f5a36ffeb94f02f0d786cd53014cf9b3b3951d42e0080d8a9498d30"},
    {file = "beautifulsoup4-4.11.1.tar.gz", hash = "sha256:ad9aa55b65ef2808eb405f46cf74df7fcb7044d5cbc26487f96eb2ef2e436693"},
]
black = []
bleach = [
    {file = "bleach-5.0.1-py3-none-any.whl", hash = "sha256:085f7f33c15bd408dd9b17a4ad77c577db66d76203e5984b1bd59baeee948b2a"},
    {file = "bleach-5.0.1.tar.gz", hash = "sha256:0d03255c47eb9bd2f26aa9bb7f2107732e7e8fe195ca2f64709fcf3b0a4a085c"},
<<<<<<< HEAD
=======
]
certifi = [
    {file = "certifi-2022.6.15-py3-none-any.whl", hash = "sha256:fe86415d55e84719d75f8b69414f6438ac3547d2078ab91b67e779ef69378412"},
    {file = "certifi-2022.6.15.tar.gz", hash = "sha256:84c85a9078b11105f04f3036a9482ae10e4621616db313fe045dd24743a0820d"},
>>>>>>> 56b76b99
]
certifi = []
cffi = []
cfgv = [
    {file = "cfgv-3.3.1-py2.py3-none-any.whl", hash = "sha256:c6a0883f3917a037485059700b9e75da2464e6c27051014ad85ba6aaa5884426"},
    {file = "cfgv-3.3.1.tar.gz", hash = "sha256:f5a830efb9ce7a445376bb66ec94c638a9787422f96264c98edc6bdeed8ab736"},
]
charset-normalizer = []
click = [
    {file = "click-8.1.3-py3-none-any.whl", hash = "sha256:bb4d8133cb15a609f44e8213d9b391b0809795062913b383c62be0ee95b1db48"},
    {file = "click-8.1.3.tar.gz", hash = "sha256:7682dc8afb30297001674575ea00d1814d808d6a36af415a82bd481d37ba7b8e"},
]
colorama = [
    {file = "colorama-0.4.5-py2.py3-none-any.whl", hash = "sha256:854bf444933e37f5824ae7bfc1e98d5bce2ebe4160d46b5edf346a89358e99da"},
    {file = "colorama-0.4.5.tar.gz", hash = "sha256:e6c6b4334fc50988a639d9b98aa429a0b57da6e17b9a44f0451f930b6967b7a4"},
]
coverage = []
debugpy = []
decorator = [
    {file = "decorator-5.1.1-py3-none-any.whl", hash = "sha256:b8c3f85900b9dc423225913c5aace94729fe1fa9763b38939a95226f02d37186"},
    {file = "decorator-5.1.1.tar.gz", hash = "sha256:637996211036b6385ef91435e4fae22989472f9d571faba8927ba8253acbc330"},
]
defusedxml = [
    {file = "defusedxml-0.7.1-py2.py3-none-any.whl", hash = "sha256:a352e7e428770286cc899e2542b6cdaedb2b4953ff269a210103ec58f6198a61"},
    {file = "defusedxml-0.7.1.tar.gz", hash = "sha256:1bb3032db185915b62d7c6209c5a8792be6a32ab2fedacc84e01b52c51aa3e69"},
]
distlib = []
docutils = [
    {file = "docutils-0.17.1-py2.py3-none-any.whl", hash = "sha256:cf316c8370a737a022b72b56874f6602acf974a37a9fba42ec2876387549fc61"},
    {file = "docutils-0.17.1.tar.gz", hash = "sha256:686577d2e4c32380bb50cbb22f575ed742d58168cee37e99117a854bcd88f125"},
]
entrypoints = [
    {file = "entrypoints-0.4-py3-none-any.whl", hash = "sha256:f174b5ff827504fd3cd97cc3f8649f3693f51538c7e4bdf3ef002c8429d42f9f"},
    {file = "entrypoints-0.4.tar.gz", hash = "sha256:b706eddaa9218a19ebcd67b56818f05bb27589b1ca9e8d797b74affad4ccacd4"},
]
executing = []
fastjsonschema = []
filelock = []
flask = []
flask-api = []
greenlet = []
identify = []
idna = []
imagesize = []
importlib-metadata = [
    {file = "importlib_metadata-4.12.0-py3-none-any.whl", hash = "sha256:7401a975809ea1fdc658c3aa4f78cc2195a0e019c5cbc4c06122884e9ae80c23"},
    {file = "importlib_metadata-4.12.0.tar.gz", hash = "sha256:637245b8bab2b6502fcbc752cc4b7a6f6243bb02b31c5c26156ad103d3d45670"},
]
importlib-resources = []
iniconfig = [
    {file = "iniconfig-1.1.1-py2.py3-none-any.whl", hash = "sha256:011e24c64b7f47f6ebd835bb12a743f2fbe9a26d4cecaa7f53bc4f35ee9da8b3"},
    {file = "iniconfig-1.1.1.tar.gz", hash = "sha256:bc3af051d7d14b2ee5ef9969666def0cd1a000e121eaea580d4a313df4b37f32"},
]
ipykernel = []
ipython = []
ipython-genutils = [
    {file = "ipython_genutils-0.2.0-py2.py3-none-any.whl", hash = "sha256:72dd37233799e619666c9f639a9da83c34013a73e8bbc79a7a6348d93c61fab8"},
    {file = "ipython_genutils-0.2.0.tar.gz", hash = "sha256:eb2e116e75ecef9d4d228fdc66af54269afa26ab4463042e33785b887c628ba8"},
]
ipywidgets = []
isodate = [
    {file = "isodate-0.6.1-py2.py3-none-any.whl", hash = "sha256:0751eece944162659049d35f4f549ed815792b38793f07cf73381c1c87cbed96"},
    {file = "isodate-0.6.1.tar.gz", hash = "sha256:48c5881de7e8b0a0d648cb024c8062dc84e7b840ed81e864c7614fd3c127bde9"},
]
isort = [
    {file = "isort-5.10.1-py3-none-any.whl", hash = "sha256:6f62d78e2f89b4500b080fe3a81690850cd254227f27f75c3a0c491a1f351ba7"},
    {file = "isort-5.10.1.tar.gz", hash = "sha256:e8443a5e7a020e9d7f97f1d7d9cd17c88bcb3bc7e218bf9cf5095fe550be2951"},
]
itsdangerous = [
    {file = "itsdangerous-2.1.2-py3-none-any.whl", hash = "sha256:2c2349112351b88699d8d4b6b075022c0808887cb7ad10069318a8b0bc88db44"},
    {file = "itsdangerous-2.1.2.tar.gz", hash = "sha256:5dbbc68b317e5e42f327f9021763545dc3fc3bfe22e6deb96aaf1fc38874156a"},
]
jedi = [
    {file = "jedi-0.18.1-py2.py3-none-any.whl", hash = "sha256:637c9635fcf47945ceb91cd7f320234a7be540ded6f3e99a50cb6febdfd1ba8d"},
    {file = "jedi-0.18.1.tar.gz", hash = "sha256:74137626a64a99c8eb6ae5832d99b3bdd7d29a3850fe2aa80a4126b2a7d949ab"},
]
jinja2 = [
    {file = "Jinja2-3.1.2-py3-none-any.whl", hash = "sha256:6088930bfe239f0e6710546ab9c19c9ef35e29792895fed6e6e31a023a182a61"},
    {file = "Jinja2-3.1.2.tar.gz", hash = "sha256:31351a702a408a9e7595a8fc6150fc3f43bb6bf7e319770cbc0db9df9437e852"},
]
jsonschema = []
jupyter = [
    {file = "jupyter-1.0.0-py2.py3-none-any.whl", hash = "sha256:5b290f93b98ffbc21c0c7e749f054b3267782166d72fa5e3ed1ed4eaf34a2b78"},
    {file = "jupyter-1.0.0.tar.gz", hash = "sha256:d9dc4b3318f310e34c82951ea5d6683f67bed7def4b259fafbfe4f1beb1d8e5f"},
    {file = "jupyter-1.0.0.zip", hash = "sha256:3e1f86076bbb7c8c207829390305a2b1fe836d471ed54be66a3b8c41e7f46cc7"},
]
jupyter-client = []
jupyter-console = [
    {file = "jupyter_console-6.4.4-py3-none-any.whl", hash = "sha256:756df7f4f60c986e7bc0172e4493d3830a7e6e75c08750bbe59c0a5403ad6dee"},
    {file = "jupyter_console-6.4.4.tar.gz", hash = "sha256:172f5335e31d600df61613a97b7f0352f2c8250bbd1092ef2d658f77249f89fb"},
]
jupyter-core = []
jupyterlab-pygments = [
    {file = "jupyterlab_pygments-0.2.2-py2.py3-none-any.whl", hash = "sha256:2405800db07c9f770863bcf8049a529c3dd4d3e28536638bd7c1c01d2748309f"},
    {file = "jupyterlab_pygments-0.2.2.tar.gz", hash = "sha256:7405d7fde60819d905a9fa8ce89e4cd830e318cdad22a0030f7a901da705585d"},
]
jupyterlab-widgets = []
jupytext = []
lxml = []
mako = []
markdown-it-py = [
    {file = "markdown-it-py-2.1.0.tar.gz", hash = "sha256:cf7e59fed14b5ae17c0006eff14a2d9a00ed5f3a846148153899a0224e2c07da"},
    {file = "markdown_it_py-2.1.0-py3-none-any.whl", hash = "sha256:93de681e5c021a432c63147656fe21790bc01231e0cd2da73626f1aa3ac0fe27"},
]
markupsafe = [
    {file = "MarkupSafe-2.1.1-cp310-cp310-macosx_10_9_universal2.whl", hash = "sha256:86b1f75c4e7c2ac2ccdaec2b9022845dbb81880ca318bb7a0a01fbf7813e3812"},
    {file = "MarkupSafe-2.1.1-cp310-cp310-macosx_10_9_x86_64.whl", hash = "sha256:f121a1420d4e173a5d96e47e9a0c0dcff965afdf1626d28de1460815f7c4ee7a"},
    {file = "MarkupSafe-2.1.1-cp310-cp310-manylinux_2_17_aarch64.manylinux2014_aarch64.whl", hash = "sha256:a49907dd8420c5685cfa064a1335b6754b74541bbb3706c259c02ed65b644b3e"},
    {file = "MarkupSafe-2.1.1-cp310-cp310-manylinux_2_17_x86_64.manylinux2014_x86_64.whl", hash = "sha256:10c1bfff05d95783da83491be968e8fe789263689c02724e0c691933c52994f5"},
    {file = "MarkupSafe-2.1.1-cp310-cp310-manylinux_2_5_i686.manylinux1_i686.manylinux_2_17_i686.manylinux2014_i686.whl", hash = "sha256:b7bd98b796e2b6553da7225aeb61f447f80a1ca64f41d83612e6139ca5213aa4"},
    {file = "MarkupSafe-2.1.1-cp310-cp310-musllinux_1_1_aarch64.whl", hash = "sha256:b09bf97215625a311f669476f44b8b318b075847b49316d3e28c08e41a7a573f"},
    {file = "MarkupSafe-2.1.1-cp310-cp310-musllinux_1_1_i686.whl", hash = "sha256:694deca8d702d5db21ec83983ce0bb4b26a578e71fbdbd4fdcd387daa90e4d5e"},
    {file = "MarkupSafe-2.1.1-cp310-cp310-musllinux_1_1_x86_64.whl", hash = "sha256:efc1913fd2ca4f334418481c7e595c00aad186563bbc1ec76067848c7ca0a933"},
    {file = "MarkupSafe-2.1.1-cp310-cp310-win32.whl", hash = "sha256:4a33dea2b688b3190ee12bd7cfa29d39c9ed176bda40bfa11099a3ce5d3a7ac6"},
    {file = "MarkupSafe-2.1.1-cp310-cp310-win_amd64.whl", hash = "sha256:dda30ba7e87fbbb7eab1ec9f58678558fd9a6b8b853530e176eabd064da81417"},
    {file = "MarkupSafe-2.1.1-cp37-cp37m-macosx_10_9_x86_64.whl", hash = "sha256:671cd1187ed5e62818414afe79ed29da836dde67166a9fac6d435873c44fdd02"},
    {file = "MarkupSafe-2.1.1-cp37-cp37m-manylinux_2_17_aarch64.manylinux2014_aarch64.whl", hash = "sha256:3799351e2336dc91ea70b034983ee71cf2f9533cdff7c14c90ea126bfd95d65a"},
    {file = "MarkupSafe-2.1.1-cp37-cp37m-manylinux_2_17_x86_64.manylinux2014_x86_64.whl", hash = "sha256:e72591e9ecd94d7feb70c1cbd7be7b3ebea3f548870aa91e2732960fa4d57a37"},
    {file = "MarkupSafe-2.1.1-cp37-cp37m-manylinux_2_5_i686.manylinux1_i686.manylinux_2_17_i686.manylinux2014_i686.whl", hash = "sha256:6fbf47b5d3728c6aea2abb0589b5d30459e369baa772e0f37a0320185e87c980"},
    {file = "MarkupSafe-2.1.1-cp37-cp37m-musllinux_1_1_aarch64.whl", hash = "sha256:d5ee4f386140395a2c818d149221149c54849dfcfcb9f1debfe07a8b8bd63f9a"},
    {file = "MarkupSafe-2.1.1-cp37-cp37m-musllinux_1_1_i686.whl", hash = "sha256:bcb3ed405ed3222f9904899563d6fc492ff75cce56cba05e32eff40e6acbeaa3"},
    {file = "MarkupSafe-2.1.1-cp37-cp37m-musllinux_1_1_x86_64.whl", hash = "sha256:e1c0b87e09fa55a220f058d1d49d3fb8df88fbfab58558f1198e08c1e1de842a"},
    {file = "MarkupSafe-2.1.1-cp37-cp37m-win32.whl", hash = "sha256:8dc1c72a69aa7e082593c4a203dcf94ddb74bb5c8a731e4e1eb68d031e8498ff"},
    {file = "MarkupSafe-2.1.1-cp37-cp37m-win_amd64.whl", hash = "sha256:97a68e6ada378df82bc9f16b800ab77cbf4b2fada0081794318520138c088e4a"},
    {file = "MarkupSafe-2.1.1-cp38-cp38-macosx_10_9_universal2.whl", hash = "sha256:e8c843bbcda3a2f1e3c2ab25913c80a3c5376cd00c6e8c4a86a89a28c8dc5452"},
    {file = "MarkupSafe-2.1.1-cp38-cp38-macosx_10_9_x86_64.whl", hash = "sha256:0212a68688482dc52b2d45013df70d169f542b7394fc744c02a57374a4207003"},
    {file = "MarkupSafe-2.1.1-cp38-cp38-manylinux_2_17_aarch64.manylinux2014_aarch64.whl", hash = "sha256:8e576a51ad59e4bfaac456023a78f6b5e6e7651dcd383bcc3e18d06f9b55d6d1"},
    {file = "MarkupSafe-2.1.1-cp38-cp38-manylinux_2_17_x86_64.manylinux2014_x86_64.whl", hash = "sha256:4b9fe39a2ccc108a4accc2676e77da025ce383c108593d65cc909add5c3bd601"},
    {file = "MarkupSafe-2.1.1-cp38-cp38-manylinux_2_5_i686.manylinux1_i686.manylinux_2_17_i686.manylinux2014_i686.whl", hash = "sha256:96e37a3dc86e80bf81758c152fe66dbf60ed5eca3d26305edf01892257049925"},
    {file = "MarkupSafe-2.1.1-cp38-cp38-musllinux_1_1_aarch64.whl", hash = "sha256:6d0072fea50feec76a4c418096652f2c3238eaa014b2f94aeb1d56a66b41403f"},
    {file = "MarkupSafe-2.1.1-cp38-cp38-musllinux_1_1_i686.whl", hash = "sha256:089cf3dbf0cd6c100f02945abeb18484bd1ee57a079aefd52cffd17fba910b88"},
    {file = "MarkupSafe-2.1.1-cp38-cp38-musllinux_1_1_x86_64.whl", hash = "sha256:6a074d34ee7a5ce3effbc526b7083ec9731bb3cbf921bbe1d3005d4d2bdb3a63"},
    {file = "MarkupSafe-2.1.1-cp38-cp38-win32.whl", hash = "sha256:421be9fbf0ffe9ffd7a378aafebbf6f4602d564d34be190fc19a193232fd12b1"},
    {file = "MarkupSafe-2.1.1-cp38-cp38-win_amd64.whl", hash = "sha256:fc7b548b17d238737688817ab67deebb30e8073c95749d55538ed473130ec0c7"},
    {file = "MarkupSafe-2.1.1-cp39-cp39-macosx_10_9_universal2.whl", hash = "sha256:e04e26803c9c3851c931eac40c695602c6295b8d432cbe78609649ad9bd2da8a"},
    {file = "MarkupSafe-2.1.1-cp39-cp39-macosx_10_9_x86_64.whl", hash = "sha256:b87db4360013327109564f0e591bd2a3b318547bcef31b468a92ee504d07ae4f"},
    {file = "MarkupSafe-2.1.1-cp39-cp39-manylinux_2_17_aarch64.manylinux2014_aarch64.whl", hash = "sha256:99a2a507ed3ac881b975a2976d59f38c19386d128e7a9a18b7df6fff1fd4c1d6"},
    {file = "MarkupSafe-2.1.1-cp39-cp39-manylinux_2_17_x86_64.manylinux2014_x86_64.whl", hash = "sha256:56442863ed2b06d19c37f94d999035e15ee982988920e12a5b4ba29b62ad1f77"},
    {file = "MarkupSafe-2.1.1-cp39-cp39-manylinux_2_5_i686.manylinux1_i686.manylinux_2_17_i686.manylinux2014_i686.whl", hash = "sha256:3ce11ee3f23f79dbd06fb3d63e2f6af7b12db1d46932fe7bd8afa259a5996603"},
    {file = "MarkupSafe-2.1.1-cp39-cp39-musllinux_1_1_aarch64.whl", hash = "sha256:33b74d289bd2f5e527beadcaa3f401e0df0a89927c1559c8566c066fa4248ab7"},
    {file = "MarkupSafe-2.1.1-cp39-cp39-musllinux_1_1_i686.whl", hash = "sha256:43093fb83d8343aac0b1baa75516da6092f58f41200907ef92448ecab8825135"},
    {file = "MarkupSafe-2.1.1-cp39-cp39-musllinux_1_1_x86_64.whl", hash = "sha256:8e3dcf21f367459434c18e71b2a9532d96547aef8a871872a5bd69a715c15f96"},
    {file = "MarkupSafe-2.1.1-cp39-cp39-win32.whl", hash = "sha256:d4306c36ca495956b6d568d276ac11fdd9c30a36f1b6eb928070dc5360b22e1c"},
    {file = "MarkupSafe-2.1.1-cp39-cp39-win_amd64.whl", hash = "sha256:46d00d6cfecdde84d40e572d63735ef81423ad31184100411e6e3388d405e247"},
    {file = "MarkupSafe-2.1.1.tar.gz", hash = "sha256:7f91197cc9e48f989d12e4e6fbc46495c446636dfc81b9ccf50bb0ec74b91d4b"},
]
matplotlib-inline = []
mccabe = [
    {file = "mccabe-0.7.0-py2.py3-none-any.whl", hash = "sha256:6c2d30ab6be0e4a46919781807b4f0d834ebdd6c6e3dca0bda5a15f863427b6e"},
    {file = "mccabe-0.7.0.tar.gz", hash = "sha256:348e0240c33b60bbdf4e523192ef919f28cb2c3d7d5c7794f74009290f236325"},
]
mdit-py-plugins = [
    {file = "mdit-py-plugins-0.3.0.tar.gz", hash = "sha256:ecc24f51eeec6ab7eecc2f9724e8272c2fb191c2e93cf98109120c2cace69750"},
    {file = "mdit_py_plugins-0.3.0-py3-none-any.whl", hash = "sha256:b1279701cee2dbf50e188d3da5f51fee8d78d038cdf99be57c6b9d1aa93b4073"},
]
mdurl = []
mistune = []
mypy = [
    {file = "mypy-0.931-cp310-cp310-macosx_10_9_x86_64.whl", hash = "sha256:3c5b42d0815e15518b1f0990cff7a705805961613e701db60387e6fb663fe78a"},
    {file = "mypy-0.931-cp310-cp310-macosx_11_0_arm64.whl", hash = "sha256:c89702cac5b302f0c5d33b172d2b55b5df2bede3344a2fbed99ff96bddb2cf00"},
    {file = "mypy-0.931-cp310-cp310-manylinux_2_5_x86_64.manylinux1_x86_64.manylinux_2_12_x86_64.manylinux2010_x86_64.whl", hash = "sha256:300717a07ad09525401a508ef5d105e6b56646f7942eb92715a1c8d610149714"},
    {file = "mypy-0.931-cp310-cp310-win_amd64.whl", hash = "sha256:7b3f6f557ba4afc7f2ce6d3215d5db279bcf120b3cfd0add20a5d4f4abdae5bc"},
    {file = "mypy-0.931-cp36-cp36m-macosx_10_9_x86_64.whl", hash = "sha256:1bf752559797c897cdd2c65f7b60c2b6969ffe458417b8d947b8340cc9cec08d"},
    {file = "mypy-0.931-cp36-cp36m-manylinux_2_5_x86_64.manylinux1_x86_64.manylinux_2_12_x86_64.manylinux2010_x86_64.whl", hash = "sha256:4365c60266b95a3f216a3047f1d8e3f895da6c7402e9e1ddfab96393122cc58d"},
    {file = "mypy-0.931-cp36-cp36m-win_amd64.whl", hash = "sha256:1b65714dc296a7991000b6ee59a35b3f550e0073411ac9d3202f6516621ba66c"},
    {file = "mypy-0.931-cp37-cp37m-macosx_10_9_x86_64.whl", hash = "sha256:e839191b8da5b4e5d805f940537efcaa13ea5dd98418f06dc585d2891d228cf0"},
    {file = "mypy-0.931-cp37-cp37m-manylinux_2_5_x86_64.manylinux1_x86_64.manylinux_2_12_x86_64.manylinux2010_x86_64.whl", hash = "sha256:50c7346a46dc76a4ed88f3277d4959de8a2bd0a0fa47fa87a4cde36fe247ac05"},
    {file = "mypy-0.931-cp37-cp37m-win_amd64.whl", hash = "sha256:d8f1ff62f7a879c9fe5917b3f9eb93a79b78aad47b533911b853a757223f72e7"},
    {file = "mypy-0.931-cp38-cp38-macosx_10_9_x86_64.whl", hash = "sha256:f9fe20d0872b26c4bba1c1be02c5340de1019530302cf2dcc85c7f9fc3252ae0"},
    {file = "mypy-0.931-cp38-cp38-macosx_11_0_arm64.whl", hash = "sha256:1b06268df7eb53a8feea99cbfff77a6e2b205e70bf31743e786678ef87ee8069"},
    {file = "mypy-0.931-cp38-cp38-manylinux_2_5_x86_64.manylinux1_x86_64.manylinux_2_12_x86_64.manylinux2010_x86_64.whl", hash = "sha256:8c11003aaeaf7cc2d0f1bc101c1cc9454ec4cc9cb825aef3cafff8a5fdf4c799"},
    {file = "mypy-0.931-cp38-cp38-win_amd64.whl", hash = "sha256:d9d2b84b2007cea426e327d2483238f040c49405a6bf4074f605f0156c91a47a"},
    {file = "mypy-0.931-cp39-cp39-macosx_10_9_x86_64.whl", hash = "sha256:ff3bf387c14c805ab1388185dd22d6b210824e164d4bb324b195ff34e322d166"},
    {file = "mypy-0.931-cp39-cp39-macosx_11_0_arm64.whl", hash = "sha256:5b56154f8c09427bae082b32275a21f500b24d93c88d69a5e82f3978018a0266"},
    {file = "mypy-0.931-cp39-cp39-manylinux_2_5_x86_64.manylinux1_x86_64.manylinux_2_12_x86_64.manylinux2010_x86_64.whl", hash = "sha256:8ca7f8c4b1584d63c9a0f827c37ba7a47226c19a23a753d52e5b5eddb201afcd"},
    {file = "mypy-0.931-cp39-cp39-win_amd64.whl", hash = "sha256:74f7eccbfd436abe9c352ad9fb65872cc0f1f0a868e9d9c44db0893440f0c697"},
    {file = "mypy-0.931-py3-none-any.whl", hash = "sha256:1171f2e0859cfff2d366da2c7092b06130f232c636a3f7301e3feb8b41f6377d"},
    {file = "mypy-0.931.tar.gz", hash = "sha256:0038b21890867793581e4cb0d810829f5fd4441aa75796b53033af3aa30430ce"},
]
mypy-extensions = [
    {file = "mypy_extensions-0.4.3-py2.py3-none-any.whl", hash = "sha256:090fedd75945a69ae91ce1303b5824f428daf5a028d2f6ab8a299250a846f15d"},
    {file = "mypy_extensions-0.4.3.tar.gz", hash = "sha256:2d82818f5bb3e369420cb3c4060a7970edba416647068eb4c5343488a6c604a8"},
]
nbclient = []
nbconvert = []
nbformat = []
nbmake = []
nest-asyncio = [
    {file = "nest_asyncio-1.5.5-py3-none-any.whl", hash = "sha256:b98e3ec1b246135e4642eceffa5a6c23a3ab12c82ff816a92c612d68205813b2"},
    {file = "nest_asyncio-1.5.5.tar.gz", hash = "sha256:e442291cd942698be619823a17a86a5759eabe1f8613084790de189fe9e16d65"},
]
networkx = []
nodeenv = [
    {file = "nodeenv-1.7.0-py2.py3-none-any.whl", hash = "sha256:27083a7b96a25f2f5e1d8cb4b6317ee8aeda3bdd121394e5ac54e498028a042e"},
    {file = "nodeenv-1.7.0.tar.gz", hash = "sha256:e0e7f7dfb85fc5394c6fe1e8fa98131a2473e04311a45afb6508f7cf1836fa2b"},
]
notebook = [
    {file = "notebook-6.4.12-py3-none-any.whl", hash = "sha256:8c07a3bb7640e371f8a609bdbb2366a1976c6a2589da8ef917f761a61e3ad8b1"},
    {file = "notebook-6.4.12.tar.gz", hash = "sha256:6268c9ec9048cff7a45405c990c29ac9ca40b0bc3ec29263d218c5e01f2b4e86"},
]
owlrl = [
    {file = "owlrl-6.0.2-py3-none-any.whl", hash = "sha256:57eca06b221edbbc682376c8d42e2ddffc99f61e82c0da02e26735592f08bacc"},
    {file = "owlrl-6.0.2.tar.gz", hash = "sha256:904e3310ff4df15101475776693d2427d1f8244ee9a6a9f9e13c3c57fae90b74"},
]
packaging = [
    {file = "packaging-21.3-py3-none-any.whl", hash = "sha256:ef103e05f519cdc783ae24ea4e2e0f508a9c99b2d4969652eed6a2e1ea5bd522"},
    {file = "packaging-21.3.tar.gz", hash = "sha256:dd47c42927d89ab911e606518907cc2d3a1f38bbd026385970643f9c5b8ecfeb"},
]
pandocfilters = [
    {file = "pandocfilters-1.5.0-py2.py3-none-any.whl", hash = "sha256:33aae3f25fd1a026079f5d27bdd52496f0e0803b3469282162bafdcbdf6ef14f"},
    {file = "pandocfilters-1.5.0.tar.gz", hash = "sha256:0b679503337d233b4339a817bfc8c50064e2eff681314376a47cb582305a7a38"},
]
parso = [
    {file = "parso-0.8.3-py2.py3-none-any.whl", hash = "sha256:c001d4636cd3aecdaf33cbb40aebb59b094be2a74c556778ef5576c175e19e75"},
    {file = "parso-0.8.3.tar.gz", hash = "sha256:8c07be290bb59f03588915921e29e8a50002acaf2cdc5fa0e0114f91709fafa0"},
]
pathspec = []
pexpect = [
    {file = "pexpect-4.8.0-py2.py3-none-any.whl", hash = "sha256:0b48a55dcb3c05f3329815901ea4fc1537514d6ba867a152b581d69ae3710937"},
    {file = "pexpect-4.8.0.tar.gz", hash = "sha256:fc65a43959d153d0114afe13997d439c22823a27cefceb5ff35c2178c6784c0c"},
]
pickleshare = [
    {file = "pickleshare-0.7.5-py2.py3-none-any.whl", hash = "sha256:9649af414d74d4df115d5d718f82acb59c9d418196b7b4290ed47a12ce62df56"},
    {file = "pickleshare-0.7.5.tar.gz", hash = "sha256:87683d47965c1da65cdacaf31c8441d12b8044cdec9aca500cd78fc2c683afca"},
]
pkgutil-resolve-name = []
platformdirs = [
    {file = "platformdirs-2.5.2-py3-none-any.whl", hash = "sha256:027d8e83a2d7de06bbac4e5ef7e023c02b863d7ea5d079477e722bb41ab25788"},
    {file = "platformdirs-2.5.2.tar.gz", hash = "sha256:58c8abb07dcb441e6ee4b11d8df0ac856038f944ab98b7be6b27b2a3c7feef19"},
]
pluggy = [
    {file = "pluggy-1.0.0-py2.py3-none-any.whl", hash = "sha256:74134bbf457f031a36d68416e1509f34bd5ccc019f0bcc952c7b909d06b37bd3"},
    {file = "pluggy-1.0.0.tar.gz", hash = "sha256:4224373bacce55f955a878bf9cfa763c1e360858e330072059e10bad68531159"},
]
pre-commit = []
prettytable = [
    {file = "prettytable-2.5.0-py3-none-any.whl", hash = "sha256:1411c65d21dca9eaa505ba1d041bed75a6d629ae22f5109a923f4e719cfecba4"},
    {file = "prettytable-2.5.0.tar.gz", hash = "sha256:f7da57ba63d55116d65e5acb147bfdfa60dceccabf0d607d6817ee2888a05f2c"},
]
prometheus-client = [
    {file = "prometheus_client-0.14.1-py3-none-any.whl", hash = "sha256:522fded625282822a89e2773452f42df14b5a8e84a86433e3f8a189c1d54dc01"},
    {file = "prometheus_client-0.14.1.tar.gz", hash = "sha256:5459c427624961076277fdc6dc50540e2bacb98eebde99886e59ec55ed92093a"},
]
prompt-toolkit = []
psutil = []
ptyprocess = [
    {file = "ptyprocess-0.7.0-py2.py3-none-any.whl", hash = "sha256:4b41f3967fce3af57cc7e94b888626c18bf37a083e3651ca8feeb66d492fef35"},
    {file = "ptyprocess-0.7.0.tar.gz", hash = "sha256:5c5d0a3b48ceee0b48485e0c26037c0acd7d29765ca3fbb5cb3831d347423220"},
]
pure-eval = [
    {file = "pure_eval-0.2.2-py3-none-any.whl", hash = "sha256:01eaab343580944bc56080ebe0a674b39ec44a945e6d09ba7db3cb8cec289350"},
    {file = "pure_eval-0.2.2.tar.gz", hash = "sha256:2b45320af6dfaa1750f543d714b6d1c520a1688dec6fd24d339063ce0aaa9ac3"},
]
py = [
    {file = "py-1.11.0-py2.py3-none-any.whl", hash = "sha256:607c53218732647dff4acdfcd50cb62615cedf612e72d1724fb1a0cc6405b378"},
    {file = "py-1.11.0.tar.gz", hash = "sha256:51c75c4126074b472f746a24399ad32f6053d1b34b68d2fa41e558e6f4a98719"},
]
pyaml = [
    {file = "pyaml-21.10.1-py2.py3-none-any.whl", hash = "sha256:19985ed303c3a985de4cf8fd329b6d0a5a5b5c9035ea240eccc709ebacbaf4a0"},
    {file = "pyaml-21.10.1.tar.gz", hash = "sha256:c6519fee13bf06e3bb3f20cacdea8eba9140385a7c2546df5dbae4887f768383"},
]
pycodestyle = []
pycparser = [
    {file = "pycparser-2.21-py2.py3-none-any.whl", hash = "sha256:8ee45429555515e1f6b185e78100aea234072576aa43ab53aefcae078162fca9"},
    {file = "pycparser-2.21.tar.gz", hash = "sha256:e644fdec12f7872f86c58ff790da456218b10f863970249516d60a5eaca77206"},
]
pydantic = []
pydocstyle = [
    {file = "pydocstyle-6.1.1-py3-none-any.whl", hash = "sha256:6987826d6775056839940041beef5c08cc7e3d71d63149b48e36727f70144dc4"},
    {file = "pydocstyle-6.1.1.tar.gz", hash = "sha256:1d41b7c459ba0ee6c345f2eb9ae827cab14a7533a88c5c6f7e94923f72df92dc"},
]
pyflakes = []
pygments = []
pylama = []
pyparsing = [
    {file = "pyparsing-3.0.9-py3-none-any.whl", hash = "sha256:5026bae9a10eeaefb61dab2f09052b9f4307d44aee4eda64b309723d8d206bbc"},
    {file = "pyparsing-3.0.9.tar.gz", hash = "sha256:2b020ecf7d21b687f219b71ecad3631f644a47f01403fa1d1036b0c6416d70fb"},
]
pyrsistent = [
    {file = "pyrsistent-0.18.1-cp310-cp310-macosx_10_9_universal2.whl", hash = "sha256:df46c854f490f81210870e509818b729db4488e1f30f2a1ce1698b2295a878d1"},
    {file = "pyrsistent-0.18.1-cp310-cp310-manylinux_2_17_x86_64.manylinux2014_x86_64.whl", hash = "sha256:5d45866ececf4a5fff8742c25722da6d4c9e180daa7b405dc0a2a2790d668c26"},
    {file = "pyrsistent-0.18.1-cp310-cp310-manylinux_2_5_i686.manylinux1_i686.manylinux_2_17_i686.manylinux2014_i686.whl", hash = "sha256:4ed6784ceac462a7d6fcb7e9b663e93b9a6fb373b7f43594f9ff68875788e01e"},
    {file = "pyrsistent-0.18.1-cp310-cp310-win32.whl", hash = "sha256:e4f3149fd5eb9b285d6bfb54d2e5173f6a116fe19172686797c056672689daf6"},
    {file = "pyrsistent-0.18.1-cp310-cp310-win_amd64.whl", hash = "sha256:636ce2dc235046ccd3d8c56a7ad54e99d5c1cd0ef07d9ae847306c91d11b5fec"},
    {file = "pyrsistent-0.18.1-cp37-cp37m-macosx_10_9_x86_64.whl", hash = "sha256:e92a52c166426efbe0d1ec1332ee9119b6d32fc1f0bbfd55d5c1088070e7fc1b"},
    {file = "pyrsistent-0.18.1-cp37-cp37m-manylinux_2_17_x86_64.manylinux2014_x86_64.whl", hash = "sha256:d7a096646eab884bf8bed965bad63ea327e0d0c38989fc83c5ea7b8a87037bfc"},
    {file = "pyrsistent-0.18.1-cp37-cp37m-manylinux_2_5_i686.manylinux1_i686.manylinux_2_17_i686.manylinux2014_i686.whl", hash = "sha256:cdfd2c361b8a8e5d9499b9082b501c452ade8bbf42aef97ea04854f4a3f43b22"},
    {file = "pyrsistent-0.18.1-cp37-cp37m-win32.whl", hash = "sha256:7ec335fc998faa4febe75cc5268a9eac0478b3f681602c1f27befaf2a1abe1d8"},
    {file = "pyrsistent-0.18.1-cp37-cp37m-win_amd64.whl", hash = "sha256:6455fc599df93d1f60e1c5c4fe471499f08d190d57eca040c0ea182301321286"},
    {file = "pyrsistent-0.18.1-cp38-cp38-macosx_10_9_universal2.whl", hash = "sha256:fd8da6d0124efa2f67d86fa70c851022f87c98e205f0594e1fae044e7119a5a6"},
    {file = "pyrsistent-0.18.1-cp38-cp38-manylinux_2_17_x86_64.manylinux2014_x86_64.whl", hash = "sha256:7bfe2388663fd18bd8ce7db2c91c7400bf3e1a9e8bd7d63bf7e77d39051b85ec"},
    {file = "pyrsistent-0.18.1-cp38-cp38-manylinux_2_5_i686.manylinux1_i686.manylinux_2_17_i686.manylinux2014_i686.whl", hash = "sha256:0e3e1fcc45199df76053026a51cc59ab2ea3fc7c094c6627e93b7b44cdae2c8c"},
    {file = "pyrsistent-0.18.1-cp38-cp38-win32.whl", hash = "sha256:b568f35ad53a7b07ed9b1b2bae09eb15cdd671a5ba5d2c66caee40dbf91c68ca"},
    {file = "pyrsistent-0.18.1-cp38-cp38-win_amd64.whl", hash = "sha256:d1b96547410f76078eaf66d282ddca2e4baae8964364abb4f4dcdde855cd123a"},
    {file = "pyrsistent-0.18.1-cp39-cp39-macosx_10_9_universal2.whl", hash = "sha256:f87cc2863ef33c709e237d4b5f4502a62a00fab450c9e020892e8e2ede5847f5"},
    {file = "pyrsistent-0.18.1-cp39-cp39-manylinux_2_17_x86_64.manylinux2014_x86_64.whl", hash = "sha256:6bc66318fb7ee012071b2792024564973ecc80e9522842eb4e17743604b5e045"},
    {file = "pyrsistent-0.18.1-cp39-cp39-manylinux_2_5_i686.manylinux1_i686.manylinux_2_17_i686.manylinux2014_i686.whl", hash = "sha256:914474c9f1d93080338ace89cb2acee74f4f666fb0424896fcfb8d86058bf17c"},
    {file = "pyrsistent-0.18.1-cp39-cp39-win32.whl", hash = "sha256:1b34eedd6812bf4d33814fca1b66005805d3640ce53140ab8bbb1e2651b0d9bc"},
    {file = "pyrsistent-0.18.1-cp39-cp39-win_amd64.whl", hash = "sha256:e24a828f57e0c337c8d8bb9f6b12f09dfdf0273da25fda9e314f0b684b415a07"},
    {file = "pyrsistent-0.18.1.tar.gz", hash = "sha256:d4d61f8b993a7255ba714df3aca52700f8125289f84f704cf80916517c46eb96"},
]
pyshacl = []
pytest = []
pytest-cov = [
    {file = "pytest-cov-3.0.0.tar.gz", hash = "sha256:e7f0f5b1617d2210a2cabc266dfe2f4c75a8d32fb89eafb7ad9d06f6d076d470"},
    {file = "pytest_cov-3.0.0-py3-none-any.whl", hash = "sha256:578d5d15ac4a25e5f961c938b85a05b09fdaae9deef3bb6de9a6e766622ca7a6"},
]
python-dateutil = [
    {file = "python-dateutil-2.8.2.tar.gz", hash = "sha256:0123cacc1627ae19ddf3c27a5de5bd67ee4586fbdd6440d9748f8abb483d3e86"},
    {file = "python_dateutil-2.8.2-py2.py3-none-any.whl", hash = "sha256:961d03dc3453ebbc59dbdea9e4e11c5651520a876d0f4db161e8674aae935da9"},
]
pytz = []
pywin32 = [
    {file = "pywin32-304-cp310-cp310-win32.whl", hash = "sha256:3c7bacf5e24298c86314f03fa20e16558a4e4138fc34615d7de4070c23e65af3"},
    {file = "pywin32-304-cp310-cp310-win_amd64.whl", hash = "sha256:4f32145913a2447736dad62495199a8e280a77a0ca662daa2332acf849f0be48"},
    {file = "pywin32-304-cp310-cp310-win_arm64.whl", hash = "sha256:d3ee45adff48e0551d1aa60d2ec066fec006083b791f5c3527c40cd8aefac71f"},
    {file = "pywin32-304-cp311-cp311-win32.whl", hash = "sha256:30c53d6ce44c12a316a06c153ea74152d3b1342610f1b99d40ba2795e5af0269"},
    {file = "pywin32-304-cp311-cp311-win_amd64.whl", hash = "sha256:7ffa0c0fa4ae4077e8b8aa73800540ef8c24530057768c3ac57c609f99a14fd4"},
    {file = "pywin32-304-cp311-cp311-win_arm64.whl", hash = "sha256:cbbe34dad39bdbaa2889a424d28752f1b4971939b14b1bb48cbf0182a3bcfc43"},
    {file = "pywin32-304-cp36-cp36m-win32.whl", hash = "sha256:be253e7b14bc601718f014d2832e4c18a5b023cbe72db826da63df76b77507a1"},
    {file = "pywin32-304-cp36-cp36m-win_amd64.whl", hash = "sha256:de9827c23321dcf43d2f288f09f3b6d772fee11e809015bdae9e69fe13213988"},
    {file = "pywin32-304-cp37-cp37m-win32.whl", hash = "sha256:f64c0377cf01b61bd5e76c25e1480ca8ab3b73f0c4add50538d332afdf8f69c5"},
    {file = "pywin32-304-cp37-cp37m-win_amd64.whl", hash = "sha256:bb2ea2aa81e96eee6a6b79d87e1d1648d3f8b87f9a64499e0b92b30d141e76df"},
    {file = "pywin32-304-cp38-cp38-win32.whl", hash = "sha256:94037b5259701988954931333aafd39cf897e990852115656b014ce72e052e96"},
    {file = "pywin32-304-cp38-cp38-win_amd64.whl", hash = "sha256:ead865a2e179b30fb717831f73cf4373401fc62fbc3455a0889a7ddac848f83e"},
    {file = "pywin32-304-cp39-cp39-win32.whl", hash = "sha256:25746d841201fd9f96b648a248f731c1dec851c9a08b8e33da8b56148e4c65cc"},
    {file = "pywin32-304-cp39-cp39-win_amd64.whl", hash = "sha256:d24a3382f013b21aa24a5cfbfad5a2cd9926610c0affde3e8ab5b3d7dbcf4ac9"},
]
pywinpty = []
pyyaml = [
    {file = "PyYAML-6.0-cp310-cp310-macosx_10_9_x86_64.whl", hash = "sha256:d4db7c7aef085872ef65a8fd7d6d09a14ae91f691dec3e87ee5ee0539d516f53"},
    {file = "PyYAML-6.0-cp310-cp310-macosx_11_0_arm64.whl", hash = "sha256:9df7ed3b3d2e0ecfe09e14741b857df43adb5a3ddadc919a2d94fbdf78fea53c"},
    {file = "PyYAML-6.0-cp310-cp310-manylinux_2_17_aarch64.manylinux2014_aarch64.whl", hash = "sha256:77f396e6ef4c73fdc33a9157446466f1cff553d979bd00ecb64385760c6babdc"},
    {file = "PyYAML-6.0-cp310-cp310-manylinux_2_17_s390x.manylinux2014_s390x.whl", hash = "sha256:a80a78046a72361de73f8f395f1f1e49f956c6be882eed58505a15f3e430962b"},
    {file = "PyYAML-6.0-cp310-cp310-manylinux_2_5_x86_64.manylinux1_x86_64.manylinux_2_12_x86_64.manylinux2010_x86_64.whl", hash = "sha256:f84fbc98b019fef2ee9a1cb3ce93e3187a6df0b2538a651bfb890254ba9f90b5"},
    {file = "PyYAML-6.0-cp310-cp310-win32.whl", hash = "sha256:2cd5df3de48857ed0544b34e2d40e9fac445930039f3cfe4bcc592a1f836d513"},
    {file = "PyYAML-6.0-cp310-cp310-win_amd64.whl", hash = "sha256:daf496c58a8c52083df09b80c860005194014c3698698d1a57cbcfa182142a3a"},
    {file = "PyYAML-6.0-cp36-cp36m-macosx_10_9_x86_64.whl", hash = "sha256:897b80890765f037df3403d22bab41627ca8811ae55e9a722fd0392850ec4d86"},
    {file = "PyYAML-6.0-cp36-cp36m-manylinux_2_17_aarch64.manylinux2014_aarch64.whl", hash = "sha256:50602afada6d6cbfad699b0c7bb50d5ccffa7e46a3d738092afddc1f9758427f"},
    {file = "PyYAML-6.0-cp36-cp36m-manylinux_2_17_s390x.manylinux2014_s390x.whl", hash = "sha256:48c346915c114f5fdb3ead70312bd042a953a8ce5c7106d5bfb1a5254e47da92"},
    {file = "PyYAML-6.0-cp36-cp36m-manylinux_2_5_x86_64.manylinux1_x86_64.manylinux_2_12_x86_64.manylinux2010_x86_64.whl", hash = "sha256:98c4d36e99714e55cfbaaee6dd5badbc9a1ec339ebfc3b1f52e293aee6bb71a4"},
    {file = "PyYAML-6.0-cp36-cp36m-win32.whl", hash = "sha256:0283c35a6a9fbf047493e3a0ce8d79ef5030852c51e9d911a27badfde0605293"},
    {file = "PyYAML-6.0-cp36-cp36m-win_amd64.whl", hash = "sha256:07751360502caac1c067a8132d150cf3d61339af5691fe9e87803040dbc5db57"},
    {file = "PyYAML-6.0-cp37-cp37m-macosx_10_9_x86_64.whl", hash = "sha256:819b3830a1543db06c4d4b865e70ded25be52a2e0631ccd2f6a47a2822f2fd7c"},
    {file = "PyYAML-6.0-cp37-cp37m-manylinux_2_17_aarch64.manylinux2014_aarch64.whl", hash = "sha256:473f9edb243cb1935ab5a084eb238d842fb8f404ed2193a915d1784b5a6b5fc0"},
    {file = "PyYAML-6.0-cp37-cp37m-manylinux_2_17_s390x.manylinux2014_s390x.whl", hash = "sha256:0ce82d761c532fe4ec3f87fc45688bdd3a4c1dc5e0b4a19814b9009a29baefd4"},
    {file = "PyYAML-6.0-cp37-cp37m-manylinux_2_5_x86_64.manylinux1_x86_64.manylinux_2_12_x86_64.manylinux2010_x86_64.whl", hash = "sha256:231710d57adfd809ef5d34183b8ed1eeae3f76459c18fb4a0b373ad56bedcdd9"},
    {file = "PyYAML-6.0-cp37-cp37m-win32.whl", hash = "sha256:c5687b8d43cf58545ade1fe3e055f70eac7a5a1a0bf42824308d868289a95737"},
    {file = "PyYAML-6.0-cp37-cp37m-win_amd64.whl", hash = "sha256:d15a181d1ecd0d4270dc32edb46f7cb7733c7c508857278d3d378d14d606db2d"},
    {file = "PyYAML-6.0-cp38-cp38-macosx_10_9_x86_64.whl", hash = "sha256:0b4624f379dab24d3725ffde76559cff63d9ec94e1736b556dacdfebe5ab6d4b"},
    {file = "PyYAML-6.0-cp38-cp38-manylinux_2_17_aarch64.manylinux2014_aarch64.whl", hash = "sha256:213c60cd50106436cc818accf5baa1aba61c0189ff610f64f4a3e8c6726218ba"},
    {file = "PyYAML-6.0-cp38-cp38-manylinux_2_17_s390x.manylinux2014_s390x.whl", hash = "sha256:9fa600030013c4de8165339db93d182b9431076eb98eb40ee068700c9c813e34"},
    {file = "PyYAML-6.0-cp38-cp38-manylinux_2_5_x86_64.manylinux1_x86_64.manylinux_2_12_x86_64.manylinux2010_x86_64.whl", hash = "sha256:277a0ef2981ca40581a47093e9e2d13b3f1fbbeffae064c1d21bfceba2030287"},
    {file = "PyYAML-6.0-cp38-cp38-win32.whl", hash = "sha256:d4eccecf9adf6fbcc6861a38015c2a64f38b9d94838ac1810a9023a0609e1b78"},
    {file = "PyYAML-6.0-cp38-cp38-win_amd64.whl", hash = "sha256:1e4747bc279b4f613a09eb64bba2ba602d8a6664c6ce6396a4d0cd413a50ce07"},
    {file = "PyYAML-6.0-cp39-cp39-macosx_10_9_x86_64.whl", hash = "sha256:055d937d65826939cb044fc8c9b08889e8c743fdc6a32b33e2390f66013e449b"},
    {file = "PyYAML-6.0-cp39-cp39-macosx_11_0_arm64.whl", hash = "sha256:e61ceaab6f49fb8bdfaa0f92c4b57bcfbea54c09277b1b4f7ac376bfb7a7c174"},
    {file = "PyYAML-6.0-cp39-cp39-manylinux_2_17_aarch64.manylinux2014_aarch64.whl", hash = "sha256:d67d839ede4ed1b28a4e8909735fc992a923cdb84e618544973d7dfc71540803"},
    {file = "PyYAML-6.0-cp39-cp39-manylinux_2_17_s390x.manylinux2014_s390x.whl", hash = "sha256:cba8c411ef271aa037d7357a2bc8f9ee8b58b9965831d9e51baf703280dc73d3"},
    {file = "PyYAML-6.0-cp39-cp39-manylinux_2_5_x86_64.manylinux1_x86_64.manylinux_2_12_x86_64.manylinux2010_x86_64.whl", hash = "sha256:40527857252b61eacd1d9af500c3337ba8deb8fc298940291486c465c8b46ec0"},
    {file = "PyYAML-6.0-cp39-cp39-win32.whl", hash = "sha256:b5b9eccad747aabaaffbc6064800670f0c297e52c12754eb1d976c57e4f74dcb"},
    {file = "PyYAML-6.0-cp39-cp39-win_amd64.whl", hash = "sha256:b3d267842bf12586ba6c734f89d1f5b871df0273157918b0ccefa29deb05c21c"},
    {file = "PyYAML-6.0.tar.gz", hash = "sha256:68fb519c14306fec9720a2a5b45bc9f0c8d1b9c72adf45c37baedfcd949c35a2"},
]
pyzmq = []
qtconsole = []
qtpy = []
rdflib = [
    {file = "rdflib-6.1.1-py3-none-any.whl", hash = "sha256:fc81cef513cd552d471f2926141396b633207109d0154c8e77926222c70367fe"},
    {file = "rdflib-6.1.1.tar.gz", hash = "sha256:8dbfa0af2990b98471dacbc936d6494c997ede92fd8ed693fb84ee700ef6f754"},
]
rdflib-sqlalchemy = [
    {file = "rdflib-sqlalchemy-0.5.3.tar.gz", hash = "sha256:a7a2e83d113db8e879477074ffac10b589d96c84007ad6ed067d1b8762d61e74"},
    {file = "rdflib_sqlalchemy-0.5.3-py3-none-any.whl", hash = "sha256:6f69419bc4b999a8e77d1839d7074d4af1342e16144b898b1589b6009d8c6e40"},
]
requests = [
    {file = "requests-2.28.1-py3-none-any.whl", hash = "sha256:8fefa2a1a1365bf5520aac41836fbee479da67864514bdb821f31ce07ce65349"},
    {file = "requests-2.28.1.tar.gz", hash = "sha256:7c5599b102feddaa661c826c56ab4fee28bfd17f5abca1ebbe3e7f19d7c97983"},
]
rise = []
send2trash = [
    {file = "Send2Trash-1.8.0-py3-none-any.whl", hash = "sha256:f20eaadfdb517eaca5ce077640cb261c7d2698385a6a0f072a4a5447fd49fa08"},
    {file = "Send2Trash-1.8.0.tar.gz", hash = "sha256:d2c24762fd3759860a0aff155e45871447ea58d2be6bdd39b5c8f966a0c99c2d"},
]
six = [
    {file = "six-1.16.0-py2.py3-none-any.whl", hash = "sha256:8abb2f1d86890a2dfb989f9a77cfcfd3e47c2a354b01111771326f8aa26e0254"},
    {file = "six-1.16.0.tar.gz", hash = "sha256:1e61c37477a1626458e36f7b1d82aa5c9b094fa4802892072e49de9c60c4c926"},
]
snowballstemmer = [
    {file = "snowballstemmer-2.2.0-py2.py3-none-any.whl", hash = "sha256:c8e1716e83cc398ae16824e5572ae04e0d9fc2c6b985fb0f900f5f0c96ecba1a"},
    {file = "snowballstemmer-2.2.0.tar.gz", hash = "sha256:09b16deb8547d3412ad7b590689584cd0fe25ec8db3be37788be3810cbf19cb1"},
]
soupsieve = [
    {file = "soupsieve-2.3.2.post1-py3-none-any.whl", hash = "sha256:3b2503d3c7084a42b1ebd08116e5f81aadfaea95863628c80a3b774a11b7c759"},
    {file = "soupsieve-2.3.2.post1.tar.gz", hash = "sha256:fc53893b3da2c33de295667a0e19f078c14bf86544af307354de5fcf12a3f30d"},
]
sphinx = [
    {file = "Sphinx-4.5.0-py3-none-any.whl", hash = "sha256:ebf612653238bcc8f4359627a9b7ce44ede6fdd75d9d30f68255c7383d3a6226"},
    {file = "Sphinx-4.5.0.tar.gz", hash = "sha256:7bf8ca9637a4ee15af412d1a1d9689fec70523a68ca9bb9127c2f3eeb344e2e6"},
]
sphinx-rtd-theme = [
    {file = "sphinx_rtd_theme-1.0.0-py2.py3-none-any.whl", hash = "sha256:4d35a56f4508cfee4c4fb604373ede6feae2a306731d533f409ef5c3496fdbd8"},
    {file = "sphinx_rtd_theme-1.0.0.tar.gz", hash = "sha256:eec6d497e4c2195fa0e8b2016b337532b8a699a68bcb22a512870e16925c6a5c"},
]
sphinxcontrib-applehelp = [
    {file = "sphinxcontrib-applehelp-1.0.2.tar.gz", hash = "sha256:a072735ec80e7675e3f432fcae8610ecf509c5f1869d17e2eecff44389cdbc58"},
    {file = "sphinxcontrib_applehelp-1.0.2-py2.py3-none-any.whl", hash = "sha256:806111e5e962be97c29ec4c1e7fe277bfd19e9652fb1a4392105b43e01af885a"},
]
sphinxcontrib-devhelp = [
    {file = "sphinxcontrib-devhelp-1.0.2.tar.gz", hash = "sha256:ff7f1afa7b9642e7060379360a67e9c41e8f3121f2ce9164266f61b9f4b338e4"},
    {file = "sphinxcontrib_devhelp-1.0.2-py2.py3-none-any.whl", hash = "sha256:8165223f9a335cc1af7ffe1ed31d2871f325254c0423bc0c4c7cd1c1e4734a2e"},
]
sphinxcontrib-htmlhelp = [
    {file = "sphinxcontrib-htmlhelp-2.0.0.tar.gz", hash = "sha256:f5f8bb2d0d629f398bf47d0d69c07bc13b65f75a81ad9e2f71a63d4b7a2f6db2"},
    {file = "sphinxcontrib_htmlhelp-2.0.0-py2.py3-none-any.whl", hash = "sha256:d412243dfb797ae3ec2b59eca0e52dac12e75a241bf0e4eb861e450d06c6ed07"},
]
sphinxcontrib-jsmath = [
    {file = "sphinxcontrib-jsmath-1.0.1.tar.gz", hash = "sha256:a9925e4a4587247ed2191a22df5f6970656cb8ca2bd6284309578f2153e0c4b8"},
    {file = "sphinxcontrib_jsmath-1.0.1-py2.py3-none-any.whl", hash = "sha256:2ec2eaebfb78f3f2078e73666b1415417a116cc848b72e5172e596c871103178"},
]
sphinxcontrib-qthelp = [
    {file = "sphinxcontrib-qthelp-1.0.3.tar.gz", hash = "sha256:4c33767ee058b70dba89a6fc5c1892c0d57a54be67ddd3e7875a18d14cba5a72"},
    {file = "sphinxcontrib_qthelp-1.0.3-py2.py3-none-any.whl", hash = "sha256:bd9fc24bcb748a8d51fd4ecaade681350aa63009a347a8c14e637895444dfab6"},
]
sphinxcontrib-serializinghtml = [
    {file = "sphinxcontrib-serializinghtml-1.1.5.tar.gz", hash = "sha256:aa5f6de5dfdf809ef505c4895e51ef5c9eac17d0f287933eb49ec495280b6952"},
    {file = "sphinxcontrib_serializinghtml-1.1.5-py2.py3-none-any.whl", hash = "sha256:352a9a00ae864471d3a7ead8d7d79f5fc0b57e8b3f95e9867eb9eb28999b92fd"},
]
sqlalchemy = []
sqlalchemy2-stubs = []
stack-data = []
terminado = [
    {file = "terminado-0.15.0-py3-none-any.whl", hash = "sha256:0d5f126fbfdb5887b25ae7d9d07b0d716b1cc0ccaacc71c1f3c14d228e065197"},
    {file = "terminado-0.15.0.tar.gz", hash = "sha256:ab4eeedccfcc1e6134bfee86106af90852c69d602884ea3a1e8ca6d4486e9bfe"},
]
tinycss2 = [
    {file = "tinycss2-1.1.1-py3-none-any.whl", hash = "sha256:fe794ceaadfe3cf3e686b22155d0da5780dd0e273471a51846d0a02bc204fec8"},
    {file = "tinycss2-1.1.1.tar.gz", hash = "sha256:b2e44dd8883c360c35dd0d1b5aad0b610e5156c2cb3b33434634e539ead9d8bf"},
]
toml = [
    {file = "toml-0.10.2-py2.py3-none-any.whl", hash = "sha256:806143ae5bfb6a3c6e736a764057db0e6a0e05e338b5630894a5f779cabb4f9b"},
    {file = "toml-0.10.2.tar.gz", hash = "sha256:b3bda1d108d5dd99f4a20d24d9c348e91c4db7ab1b749200bded2f839ccbe68f"},
]
tomli = [
    {file = "tomli-2.0.1-py3-none-any.whl", hash = "sha256:939de3e7a6161af0c887ef91b7d41a53e7c5a1ca976325f429cb46ea9bc30ecc"},
    {file = "tomli-2.0.1.tar.gz", hash = "sha256:de526c12914f0c550d15924c62d72abc48d6fe7364aa87328337a31007fe8a4f"},
]
tornado = []
traitlets = []
types-pyyaml = []
typing-extensions = []
urllib3 = []
virtualenv = []
wcwidth = [
    {file = "wcwidth-0.2.5-py2.py3-none-any.whl", hash = "sha256:beb4802a9cebb9144e99086eff703a642a13d6a0052920003a230f3294bbe784"},
    {file = "wcwidth-0.2.5.tar.gz", hash = "sha256:c4d647b99872929fdb7bdcaa4fbe7f01413ed3d98077df798530e5b04f116c83"},
]
webencodings = [
    {file = "webencodings-0.5.1-py2.py3-none-any.whl", hash = "sha256:a0af1213f3c2226497a97e2b3aa01a7e4bee4f403f95be16fc9acd2947514a78"},
    {file = "webencodings-0.5.1.tar.gz", hash = "sha256:b36a1c245f2d304965eb4e0a82848379241dc04b865afcc4aab16748587e1923"},
]
werkzeug = []
widgetsnbextension = []
zipp = []<|MERGE_RESOLUTION|>--- conflicted
+++ resolved
@@ -164,7 +164,7 @@
 
 [[package]]
 name = "certifi"
-version = "2022.9.14"
+version = "2022.9.24"
 description = "Python package for providing Mozilla's CA Bundle."
 category = "dev"
 optional = false
@@ -283,11 +283,14 @@
 
 [[package]]
 name = "executing"
-version = "1.0.0"
+version = "1.1.0"
 description = "Get the currently executing AST node of a frame, and other information"
 category = "main"
 optional = false
 python-versions = "*"
+
+[package.extras]
+tests = ["rich", "littleutils", "pytest", "asttokens"]
 
 [[package]]
 name = "fastjsonschema"
@@ -421,7 +424,7 @@
 
 [[package]]
 name = "ipykernel"
-version = "6.15.3"
+version = "6.16.0"
 description = "IPython Kernel for Jupyter"
 category = "main"
 optional = false
@@ -568,11 +571,7 @@
 
 [[package]]
 name = "jsonschema"
-<<<<<<< HEAD
 version = "4.16.0"
-=======
-version = "4.15.0"
->>>>>>> 56b76b99
 description = "An implementation of JSON Schema validation for Python"
 category = "main"
 optional = false
@@ -709,7 +708,7 @@
 
 [[package]]
 name = "mako"
-version = "1.2.2"
+version = "1.2.3"
 description = "A super-fast templating language that borrows the best ideas from the existing templating languages."
 category = "main"
 optional = false
@@ -884,7 +883,7 @@
 
 [[package]]
 name = "nbformat"
-version = "5.6.0"
+version = "5.6.1"
 description = "The Jupyter Notebook format"
 category = "main"
 optional = false
@@ -1105,7 +1104,7 @@
 wcwidth = "*"
 
 [package.extras]
-tests = ["pytest", "pytest-cov", "pytest-lazy-fixture"]
+tests = ["pytest-lazy-fixture", "pytest-cov", "pytest"]
 
 [[package]]
 name = "prometheus-client"
@@ -1433,7 +1432,7 @@
 
 [[package]]
 name = "rdflib"
-version = "6.1.1"
+version = "6.2.0"
 description = "RDFLib is a Python library for working with RDF, a simple yet powerful language for representing information."
 category = "main"
 optional = false
@@ -1444,9 +1443,12 @@
 pyparsing = "*"
 
 [package.extras]
-docs = ["sphinx (<5)", "sphinxcontrib-apidoc"]
+berkeleydb = ["berkeleydb"]
+dev = ["black (==22.6.0)", "flake8", "isort", "mypy", "pep8-naming", "types-setuptools", "flakeheaven"]
+docs = ["myst-parser", "sphinx (<6)", "sphinxcontrib-apidoc", "sphinxcontrib-kroki", "sphinx-autodoc-typehints"]
 html = ["html5lib"]
-tests = ["berkeleydb", "html5lib", "networkx", "pytest", "pytest-cov", "pytest-subtests"]
+networkx = ["networkx"]
+tests = ["html5lib", "pytest", "pytest-cov"]
 
 [[package]]
 name = "rdflib-sqlalchemy"
@@ -1691,7 +1693,7 @@
 
 [[package]]
 name = "stack-data"
-version = "0.5.0"
+version = "0.5.1"
 description = "Extract data from python stack frames and tracebacks for informative displays"
 category = "main"
 optional = false
@@ -1802,11 +1804,7 @@
 
 [[package]]
 name = "virtualenv"
-<<<<<<< HEAD
 version = "20.16.5"
-=======
-version = "20.16.4"
->>>>>>> 56b76b99
 description = "Virtual Python Environment builder"
 category = "dev"
 optional = false
@@ -1874,11 +1872,7 @@
 [metadata]
 lock-version = "1.1"
 python-versions = "^3.8"
-<<<<<<< HEAD
-content-hash = "7a056eea496ebccb9b50437ccb6e4381b87384470e2dcfa30ea4cf176d66072e"
-=======
 content-hash = "e202d7c929b74a500186b6eba467ec7466ce39455747ed39ee0ef0f238f759da"
->>>>>>> 56b76b99
 
 [metadata.files]
 alabaster = [
@@ -1935,13 +1929,6 @@
 bleach = [
     {file = "bleach-5.0.1-py3-none-any.whl", hash = "sha256:085f7f33c15bd408dd9b17a4ad77c577db66d76203e5984b1bd59baeee948b2a"},
     {file = "bleach-5.0.1.tar.gz", hash = "sha256:0d03255c47eb9bd2f26aa9bb7f2107732e7e8fe195ca2f64709fcf3b0a4a085c"},
-<<<<<<< HEAD
-=======
-]
-certifi = [
-    {file = "certifi-2022.6.15-py3-none-any.whl", hash = "sha256:fe86415d55e84719d75f8b69414f6438ac3547d2078ab91b67e779ef69378412"},
-    {file = "certifi-2022.6.15.tar.gz", hash = "sha256:84c85a9078b11105f04f3036a9482ae10e4621616db313fe045dd24743a0820d"},
->>>>>>> 56b76b99
 ]
 certifi = []
 cffi = []
@@ -2029,10 +2016,7 @@
     {file = "jupyter-1.0.0.zip", hash = "sha256:3e1f86076bbb7c8c207829390305a2b1fe836d471ed54be66a3b8c41e7f46cc7"},
 ]
 jupyter-client = []
-jupyter-console = [
-    {file = "jupyter_console-6.4.4-py3-none-any.whl", hash = "sha256:756df7f4f60c986e7bc0172e4493d3830a7e6e75c08750bbe59c0a5403ad6dee"},
-    {file = "jupyter_console-6.4.4.tar.gz", hash = "sha256:172f5335e31d600df61613a97b7f0352f2c8250bbd1092ef2d658f77249f89fb"},
-]
+jupyter-console = []
 jupyter-core = []
 jupyterlab-pygments = [
     {file = "jupyterlab_pygments-0.2.2-py2.py3-none-any.whl", hash = "sha256:2405800db07c9f770863bcf8049a529c3dd4d3e28536638bd7c1c01d2748309f"},
@@ -2142,10 +2126,7 @@
     {file = "notebook-6.4.12-py3-none-any.whl", hash = "sha256:8c07a3bb7640e371f8a609bdbb2366a1976c6a2589da8ef917f761a61e3ad8b1"},
     {file = "notebook-6.4.12.tar.gz", hash = "sha256:6268c9ec9048cff7a45405c990c29ac9ca40b0bc3ec29263d218c5e01f2b4e86"},
 ]
-owlrl = [
-    {file = "owlrl-6.0.2-py3-none-any.whl", hash = "sha256:57eca06b221edbbc682376c8d42e2ddffc99f61e82c0da02e26735592f08bacc"},
-    {file = "owlrl-6.0.2.tar.gz", hash = "sha256:904e3310ff4df15101475776693d2427d1f8244ee9a6a9f9e13c3c57fae90b74"},
-]
+owlrl = []
 packaging = [
     {file = "packaging-21.3-py3-none-any.whl", hash = "sha256:ef103e05f519cdc783ae24ea4e2e0f508a9c99b2d4969652eed6a2e1ea5bd522"},
     {file = "packaging-21.3.tar.gz", hash = "sha256:dd47c42927d89ab911e606518907cc2d3a1f38bbd026385970643f9c5b8ecfeb"},
@@ -2177,10 +2158,7 @@
     {file = "pluggy-1.0.0.tar.gz", hash = "sha256:4224373bacce55f955a878bf9cfa763c1e360858e330072059e10bad68531159"},
 ]
 pre-commit = []
-prettytable = [
-    {file = "prettytable-2.5.0-py3-none-any.whl", hash = "sha256:1411c65d21dca9eaa505ba1d041bed75a6d629ae22f5109a923f4e719cfecba4"},
-    {file = "prettytable-2.5.0.tar.gz", hash = "sha256:f7da57ba63d55116d65e5acb147bfdfa60dceccabf0d607d6817ee2888a05f2c"},
-]
+prettytable = []
 prometheus-client = [
     {file = "prometheus_client-0.14.1-py3-none-any.whl", hash = "sha256:522fded625282822a89e2773452f42df14b5a8e84a86433e3f8a189c1d54dc01"},
     {file = "prometheus_client-0.14.1.tar.gz", hash = "sha256:5459c427624961076277fdc6dc50540e2bacb98eebde99886e59ec55ed92093a"},
@@ -2309,10 +2287,7 @@
 pyzmq = []
 qtconsole = []
 qtpy = []
-rdflib = [
-    {file = "rdflib-6.1.1-py3-none-any.whl", hash = "sha256:fc81cef513cd552d471f2926141396b633207109d0154c8e77926222c70367fe"},
-    {file = "rdflib-6.1.1.tar.gz", hash = "sha256:8dbfa0af2990b98471dacbc936d6494c997ede92fd8ed693fb84ee700ef6f754"},
-]
+rdflib = []
 rdflib-sqlalchemy = [
     {file = "rdflib-sqlalchemy-0.5.3.tar.gz", hash = "sha256:a7a2e83d113db8e879477074ffac10b589d96c84007ad6ed067d1b8762d61e74"},
     {file = "rdflib_sqlalchemy-0.5.3-py3-none-any.whl", hash = "sha256:6f69419bc4b999a8e77d1839d7074d4af1342e16144b898b1589b6009d8c6e40"},
