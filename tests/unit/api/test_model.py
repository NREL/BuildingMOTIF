--- conflicted
+++ resolved
@@ -422,14 +422,9 @@
 def test_test_model_against_shapes(client, building_motif, shacl_engine):
     building_motif.shacl_engine = shacl_engine
     # Load libraries
-<<<<<<< HEAD
     brick = Library.load(ontology_graph=str(PROJECT_DIR / "libraries/brick/Brick.ttl"))
-    unit = Library.load(ontology_graph="http://qudt.org/2.1/vocab/unit")
-    qk = Library.load(ontology_graph="http://qudt.org/2.1/vocab/quantitykind")
-
-=======
-    Library.load(ontology_graph=str(PROJECT_DIR / "libraries/brick/Brick.ttl"))
->>>>>>> 9335febd
+    Library.load(ontology_graph="http://qudt.org/2.1/vocab/unit")
+    Library.load(ontology_graph="http://qudt.org/2.1/vocab/quantitykind")
     ashrae_g36 = Library.load(
         directory=str(PROJECT_DIR / "libraries/ashrae/guideline36/")
     )
@@ -453,7 +448,7 @@
         f"/models/{medium_office_model.id}/validate_shape",
         headers={"Content-Type": "application/json"},
         json={
-            "shape_collection_ids": [ashrae_g36.get_shape_collection().id, brick.get_shape_collection().id, unit.get_shape_collection().id],
+            "shape_collection_ids": [ashrae_g36.get_shape_collection().id, brick.get_shape_collection().id],
             "shape_uris": [
                 "urn:ashrae/g36/5.16.14/multiple-zone-vav-ahu-afdd/fc-3",
                 "urn:ashrae/g36/5.16.14/multiple-zone-vav-ahu-afdd/fc-4",
