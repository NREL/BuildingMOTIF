import pyshacl  # type: ignore
import pytest
from rdflib import Graph, Namespace, URIRef

from buildingmotif import BuildingMOTIF
from buildingmotif.dataclasses import Model, ShapeCollection
from buildingmotif.namespaces import BRICK, SH, XSD, A
from buildingmotif.utils import (
    PARAM,
    _param_name,
    get_parameters,
    get_template_parts_from_shape,
    replace_nodes,
    rewrite_shape_graph,
    skip_uri,
)

PREAMBLE = """@prefix bacnet: <http://data.ashrae.org/bacnet/2020#> .
@prefix brick: <https://brickschema.org/schema/Brick#> .
@prefix bsh: <https://brickschema.org/schema/BrickShape#> .
@prefix dcterms: <http://purl.org/dc/terms#> .
@prefix ifc: <https://brickschema.org/extension/ifc#> .
@prefix owl: <http://www.w3.org/2002/07/owl#> .
@prefix qudt: <http://qudt.org/schema/qudt/> .
@prefix qudtqk: <http://qudt.org/vocab/quantitykind/> .
@prefix rdf: <http://www.w3.org/1999/02/22-rdf-syntax-ns#> .
@prefix rdfs: <http://www.w3.org/2000/01/rdf-schema#> .
@prefix sdo: <http://schema.org/> .
@prefix sh: <http://www.w3.org/ns/shacl#> .
@prefix skos: <http://www.w3.org/2004/02/skos/core#> .
@prefix sosa: <http://www.w3.org/ns/sosa/> .
@prefix tag: <https://brickschema.org/schema/BrickTag#> .
@prefix unit: <http://qudt.org/vocab/unit/> .
@prefix vcard: <http://www.w3.org/2006/vcard/ns#> .
@prefix xsd: <http://www.w3.org/2001/XMLSchema#> .
@prefix : <urn:model#> .
"""
MODEL = Namespace("urn:model#")


def test_get_template_parts_from_shape():
    shape_graph = Graph()
    shape_graph.parse(
        data=PREAMBLE
        + """
    :shape1 a owl:Class, sh:NodeShape ;
        sh:property [
            sh:path brick:hasPoint ;
            sh:class brick:Temperature_Sensor ;
            sh:minCount 1 ;
        ] .
    """
    )
    body, deps = get_template_parts_from_shape(MODEL["shape1"], shape_graph)
    assert len(deps) == 1
    assert deps[0]["template"] == BRICK.Temperature_Sensor
    assert list(deps[0]["args"].keys()) == ["name"]
    assert (PARAM["name"], A, MODEL["shape1"]) in body
    # assert (PARAM['name'], BRICK.hasPoint,


def test_replace_nodes():
    g = Graph()
    g.parse(
        data=PREAMBLE
        + """
    :a :b :c .
    :d :e :f .
    """
    )
    replace_nodes(
        g,
        {
            MODEL["a"]: MODEL["a1"],
            MODEL["b"]: MODEL["b1"],
            MODEL["f"]: MODEL["f1"],
        },
    )

    assert (MODEL["a1"], MODEL["b1"], MODEL["c"]) in g
    assert (MODEL["d"], MODEL["e"], MODEL["f1"]) in g
    assert len(list(g.triples((None, None, None)))) == 2

    g = Graph()
    g.parse(
        data=PREAMBLE
        + """
    :a :ab :ac .
    """
    )
    replace_nodes(
        g,
        {
            MODEL["a"]: MODEL["a1"],
        },
    )

    assert (MODEL["a1"], MODEL["ab"], MODEL["ac"]) in g
    assert len(list(g.triples((None, None, None)))) == 1


def test_get_parameters():
    body = Graph()
    body.parse(
        data="""
    @prefix P: <urn:___param___#> .
    @prefix brick: <https://brickschema.org/schema/Brick#> .
    P:name a brick:VAV ;
        brick:hasPoint P:1, P:2, P:3, P:4 .
    """
    )
    assert get_parameters(body) == {"name", "1", "2", "3", "4"}


def test_inline_sh_nodes():
    shape_g = Graph()
    shape_g.parse(
        data="""@prefix sh: <http://www.w3.org/ns/shacl#> .
    @prefix : <urn:ex/> .

    :shape1 a sh:NodeShape;
        sh:node :shape2, :shape3 .

    :shape2 a sh:NodeShape ;
        sh:property [
            sh:path :path1 ;
            sh:class :class1 ;
        ] ;
    .
    :shape3 a sh:NodeShape ;
        sh:class :class2 ;
        sh:property [
            sh:path :path1 ;
            sh:node :shape4 ;
        ] ;
    .

    :shape4 a sh:NodeShape ;
        sh:property [
            sh:path :path2 ;
            sh:minCount 1 ;
        ] ;
    .
    """
    )
    # should not raise an exception
    pyshacl.validate(shape_g)

    shape1_cbd = shape_g.cbd(URIRef("urn:ex/shape1"))
    assert len(shape1_cbd) == 3

    shape_g = rewrite_shape_graph(shape_g)
    # should not raise an exception
    pyshacl.validate(shape_g)

    shape1_cbd = shape_g.cbd(URIRef("urn:ex/shape1"))
    assert len(shape1_cbd) == 8


def test_inline_sh_and(bm: BuildingMOTIF):
    sg = Graph()
    sg.parse(
        data=PREAMBLE
        + """
    :shape1 a sh:NodeShape, owl:Class ;
        sh:and ( :shape2 :shape3 :shape4 ) .
    :shape2 a sh:NodeShape ;
        sh:class brick:Class2 .
    :shape3 a sh:NodeShape ;
        sh:class brick:Class3 .
    :shape4 a sh:NodeShape ;
        sh:property [
            sh:path brick:relationship ;
            sh:class brick:Class4 ;
            sh:minCount 1 ;
        ] .
    """
    )

    data = Graph()
    data.parse(
        data=PREAMBLE
        + """
    :x a :shape1, brick:Class2 .
    """
    )
    model = Model.create(MODEL)
    model.add_graph(data)

    new_sg = rewrite_shape_graph(sg)

    sc = ShapeCollection.create()
    sc.add_graph(new_sg)

    ctx = model.validate([sc])
    assert not ctx.valid
    assert (
        "Value class is not in classes (brick:Class2, brick:Class3)"
        in ctx.report_string
        or "Value class is not in classes (brick:Class3, brick:Class2)"
        in ctx.report_string
        or "Value class is not in classes (<https://brickschema.org/schema/Brick#Class3>, <https://brickschema.org/schema/Brick#Class2>)"
        in ctx.report_string
        or "Value class is not in classes (<https://brickschema.org/schema/Brick#Class2>, <https://brickschema.org/schema/Brick#Class3>)"
        in ctx.report_string
    ), ctx.report_string
    assert (
        "Less than 1 values on <urn:model#x>->brick:relationship" in ctx.report_string
        or "Less than 1 values on <urn:model#x>-><https://brickschema.org/schema/Brick#relationship>"
        in ctx.report_string
    )


def test_inline_sh_node(bm: BuildingMOTIF):
    sg = Graph()
    sg.parse(
        data=PREAMBLE
        + """
    :shape1 a sh:NodeShape, owl:Class ;
        sh:node :shape2, :shape3, :shape4 .
    :shape2 a sh:NodeShape ;
        sh:class brick:Class2 .
    :shape3 a sh:NodeShape ;
        sh:class brick:Class3 .
    :shape4 a sh:NodeShape ;
        sh:property [
            sh:path brick:relationship ;
            sh:class brick:Class4 ;
            sh:minCount 1 ;
        ] .
    """
    )

    data = Graph()
    data.parse(
        data=PREAMBLE
        + """
    :x a :shape1, brick:Class2 .
    """
    )
    model = Model.create(MODEL)
    model.add_graph(data)

    new_sg = rewrite_shape_graph(sg)

    sc = ShapeCollection.create()
    sc.add_graph(new_sg)

    ctx = model.validate([sc])
    assert not ctx.valid, ctx.report_string
    assert (
        "Value class is not in classes (brick:Class2, brick:Class3)"
        in ctx.report_string
        or "Value class is not in classes (brick:Class3, brick:Class2)"
        in ctx.report_string
        or "Value class is not in classes (<https://brickschema.org/schema/Brick#Class3>, <https://brickschema.org/schema/Brick#Class2>)"
        in ctx.report_string
        or "Value class is not in classes (<https://brickschema.org/schema/Brick#Class2>, <https://brickschema.org/schema/Brick#Class3>)"
        in ctx.report_string
<<<<<<< HEAD
    )
    assert (
        "Less than 1 values on <urn:model#x>->brick:relationship" in ctx.report_string
    )


def test_param_name():
    good_p = PARAM["abc"]
    assert _param_name(good_p) == "abc"

    bad_p = BRICK["abc"]
    with pytest.raises(AssertionError):
        _param_name(bad_p)


def test_skip_uri():
    assert skip_uri(XSD.integer)
    assert skip_uri(SH.NodeShape)
    assert not skip_uri(BRICK.Sensor)
=======
    ), ctx.report_string
    assert (
        "Less than 1 values on <urn:model#x>->brick:relationship" in ctx.report_string
        or "Less than 1 values on <urn:model#x>-><https://brickschema.org/schema/Brick#relationship>"
        in ctx.report_string
    )
>>>>>>> 0a173282
<|MERGE_RESOLUTION|>--- conflicted
+++ resolved
@@ -257,10 +257,11 @@
         in ctx.report_string
         or "Value class is not in classes (<https://brickschema.org/schema/Brick#Class2>, <https://brickschema.org/schema/Brick#Class3>)"
         in ctx.report_string
-<<<<<<< HEAD
     )
     assert (
         "Less than 1 values on <urn:model#x>->brick:relationship" in ctx.report_string
+        or "Less than 1 values on <urn:model#x>-><https://brickschema.org/schema/Brick#relationship>"
+        in ctx.report_string
     )
 
 
@@ -276,12 +277,4 @@
 def test_skip_uri():
     assert skip_uri(XSD.integer)
     assert skip_uri(SH.NodeShape)
-    assert not skip_uri(BRICK.Sensor)
-=======
-    ), ctx.report_string
-    assert (
-        "Less than 1 values on <urn:model#x>->brick:relationship" in ctx.report_string
-        or "Less than 1 values on <urn:model#x>-><https://brickschema.org/schema/Brick#relationship>"
-        in ctx.report_string
-    )
->>>>>>> 0a173282
+    assert not skip_uri(BRICK.Sensor)