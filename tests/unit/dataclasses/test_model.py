--- conflicted
+++ resolved
@@ -270,15 +270,8 @@
         "tests/unit/fixtures/smallOffice_brick_compiled.ttl", format="ttl"
     )
 
-<<<<<<< HEAD
-    # returns in_both, in_first, in_second
-    _, in_first, _ = graph_diff(
-        to_isomorphic(precompiled_model), to_isomorphic(compiled_model.graph)
-    )
-=======
     in_first = precompiled_model - compiled_model.graph
 
->>>>>>> 06cd44f6
     # passes if everything from precompiled_model is in compiled_model
     assert len(in_first) == 0
 
