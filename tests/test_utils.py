from rdflib import Graph, Namespace

from buildingmotif.namespaces import BRICK, A
from buildingmotif.utils import PARAM, get_template_parts_from_shape, replace_nodes

PREAMBLE = """@prefix bacnet: <http://data.ashrae.org/bacnet/2020#> .
@prefix brick: <https://brickschema.org/schema/Brick#> .
@prefix bsh: <https://brickschema.org/schema/BrickShape#> .
@prefix dcterms: <http://purl.org/dc/terms#> .
@prefix ifc: <https://brickschema.org/extension/ifc#> .
@prefix owl: <http://www.w3.org/2002/07/owl#> .
@prefix qudt: <http://qudt.org/schema/qudt/> .
@prefix qudtqk: <http://qudt.org/vocab/quantitykind/> .
@prefix rdf: <http://www.w3.org/1999/02/22-rdf-syntax-ns#> .
@prefix rdfs: <http://www.w3.org/2000/01/rdf-schema#> .
@prefix sdo: <http://schema.org/> .
@prefix sh: <http://www.w3.org/ns/shacl#> .
@prefix skos: <http://www.w3.org/2004/02/skos/core#> .
@prefix sosa: <http://www.w3.org/ns/sosa/> .
@prefix tag: <https://brickschema.org/schema/BrickTag#> .
@prefix unit: <http://qudt.org/vocab/unit/> .
@prefix vcard: <http://www.w3.org/2006/vcard/ns#> .
@prefix xsd: <http://www.w3.org/2001/XMLSchema#> .
@prefix : <urn:model#> .
"""
MODEL = Namespace("urn:model#")


def test_get_template_parts_from_shape():
    shape_graph = Graph()
    shape_graph.parse(
        data=PREAMBLE
        + """
    :shape1 a owl:Class, sh:NodeShape ;
        sh:property [
            sh:path brick:hasPoint ;
            sh:class brick:Temperature_Sensor ;
            sh:minCount 1 ;
        ] .
    """
    )
    body, deps = get_template_parts_from_shape(MODEL["shape1"], shape_graph)
    assert len(deps) == 1
    assert deps[0]["template"] == BRICK.Temperature_Sensor
    assert list(deps[0]["args"].keys()) == ["name"]
    assert (PARAM["name"], A, MODEL["shape1"]) in body
    # assert (PARAM['name'], BRICK.hasPoint,


def test_replace_nodes():
    g = Graph()
    g.parse(
        data=PREAMBLE
        + """
    :a :b :c .
    :d :e :f .
    """
    )
    replace_nodes(
        g,
        {
            MODEL["a"]: MODEL["a1"],
            MODEL["b"]: MODEL["b1"],
            MODEL["f"]: MODEL["f1"],
        },
    )

    assert (MODEL["a1"], MODEL["b1"], MODEL["c"]) in g
    assert (MODEL["d"], MODEL["e"], MODEL["f1"]) in g
    assert len(list(g.triples((None, None, None)))) == 2

    g = Graph()
    g.parse(
        data=PREAMBLE
        + """
    :a :ab :ac .
<<<<<<< HEAD
=======
    """
    )
    replace_nodes(
        g,
        {
            MODEL["a"]: MODEL["a1"],
        },
    )

    assert (MODEL["a1"], MODEL["ab"], MODEL["ac"]) in g
    assert len(list(g.triples((None, None, None)))) == 1


def test_get_parameters():
    body = Graph()
    body.parse(
        data="""
    @prefix P: <urn:___param___#> .
    @prefix brick: <https://brickschema.org/schema/Brick#> .
    P:name a brick:VAV ;
        brick:hasPoint P:1, P:2, P:3, P:4 .
>>>>>>> 5b5ff031
    """
    )
    replace_nodes(
        g,
        {
            MODEL["a"]: MODEL["a1"],
        },
    )

    assert (MODEL["a1"], MODEL["ab"], MODEL["ac"]) in g
    assert len(list(g.triples((None, None, None)))) == 1<|MERGE_RESOLUTION|>--- conflicted
+++ resolved
@@ -1,7 +1,12 @@
 from rdflib import Graph, Namespace
 
 from buildingmotif.namespaces import BRICK, A
-from buildingmotif.utils import PARAM, get_template_parts_from_shape, replace_nodes
+from buildingmotif.utils import (
+    PARAM,
+    get_parameters,
+    get_template_parts_from_shape,
+    replace_nodes,
+)
 
 PREAMBLE = """@prefix bacnet: <http://data.ashrae.org/bacnet/2020#> .
 @prefix brick: <https://brickschema.org/schema/Brick#> .
@@ -74,8 +79,6 @@
         data=PREAMBLE
         + """
     :a :ab :ac .
-<<<<<<< HEAD
-=======
     """
     )
     replace_nodes(
@@ -97,15 +100,6 @@
     @prefix brick: <https://brickschema.org/schema/Brick#> .
     P:name a brick:VAV ;
         brick:hasPoint P:1, P:2, P:3, P:4 .
->>>>>>> 5b5ff031
     """
     )
-    replace_nodes(
-        g,
-        {
-            MODEL["a"]: MODEL["a1"],
-        },
-    )
-
-    assert (MODEL["a1"], MODEL["ab"], MODEL["ac"]) in g
-    assert len(list(g.triples((None, None, None)))) == 1+    assert get_parameters(body) == {"name", "1", "2", "3", "4"}