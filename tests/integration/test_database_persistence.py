from rdflib import RDF, URIRef
from rdflib.compare import isomorphic
from rdflib.namespace import FOAF

from buildingmotif import BuildingMOTIF
from buildingmotif.dataclasses import Library, Model

EXAMPLE_TRIPLE = (URIRef("http://example.org/alex"), RDF.type, FOAF.Person)


def test_database_persistence():
    # create bm
<<<<<<< HEAD
    db_path = "sqlite:///db.db"
    print(db_path)
    bm = BuildingMOTIF(db_path)
    print("setup tables")
=======
    db_path = f"sqlite:///{tmpdir}/db.db"

    bm = BuildingMOTIF(db_path)

>>>>>>> 11c3a9c0
    bm.setup_tables()

    print("make objects")

    # create objects
    library = Library.create("my_library")
    template = library.create_template("my_template")
    template.body.add(EXAMPLE_TRIPLE)
    shape = library.get_shape_collection()
    shape.graph.add(EXAMPLE_TRIPLE)
    model = Model.create(name="https://example.com")
    model.graph.add(EXAMPLE_TRIPLE)

    # close bm
    bm.session.commit()
    bm.close()
    del bm

    # reopen bm and ensure the object are preserved
    BuildingMOTIF(db_path)
    reloaded_library = Library.load(library.id)
    reloaded_template = reloaded_library.get_templates()[0]
    reloaded_model = Model.load(model.id)
    reloaded_shape = reloaded_library.get_shape_collection()

    assert reloaded_library == library
    assert reloaded_template == template
    assert isomorphic(reloaded_template.body, template.body)
    assert reloaded_shape == shape
    assert isomorphic(reloaded_shape.graph, shape.graph)
    assert reloaded_model == model
    assert isomorphic(reloaded_model.graph, model.graph)<|MERGE_RESOLUTION|>--- conflicted
+++ resolved
@@ -8,22 +8,13 @@
 EXAMPLE_TRIPLE = (URIRef("http://example.org/alex"), RDF.type, FOAF.Person)
 
 
-def test_database_persistence():
+def test_database_persistence(tmpdir):
     # create bm
-<<<<<<< HEAD
-    db_path = "sqlite:///db.db"
-    print(db_path)
-    bm = BuildingMOTIF(db_path)
-    print("setup tables")
-=======
     db_path = f"sqlite:///{tmpdir}/db.db"
 
     bm = BuildingMOTIF(db_path)
 
->>>>>>> 11c3a9c0
     bm.setup_tables()
-
-    print("make objects")
 
     # create objects
     library = Library.create("my_library")
